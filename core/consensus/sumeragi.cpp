--- conflicted
+++ resolved
@@ -22,9 +22,9 @@
 #include <service/peer_service.hpp>
 #include <thread_pool.hpp>
 #include <util/logger.hpp>
+#include <util/timer.hpp>
 
 #include <atomic>
-<<<<<<< HEAD
 #include <cmath>
 #include <deque>
 #include <map>
@@ -34,23 +34,6 @@
 
 #include "connection/connection.hpp"
 #include "sumeragi.hpp"
-=======
-
-#include <thread_pool.hpp>
-
-#include <crypto/hash.hpp>
-#include <repository/consensus/merkle_transaction_repository.hpp>
-#include <util/logger.hpp>
-
-#include <consensus/connection/connection.hpp>
-#include <infra/config/peer_service_with_json.hpp>
-#include <repository/transaction_repository.hpp>
-#include <validation/transaction_validator.hpp>
-
-#include <infra/config/iroha_config_with_json.hpp>
-#include <service/executor.hpp>
-#include "util/timer.hpp"
->>>>>>> 2d796760
 
 /**
  * |ーーー|　|ーーー|　|ーーー|　|ーーー|
@@ -113,14 +96,8 @@
       resLine[4] << "\033[91m+-＝-+\033[0m";
     }
   }
-<<<<<<< HEAD
-  for (int i = 0; i < 5; ++i) {
-    logger::explore("sumeragi") << resLine[i].str();
-  }
-=======
   for (int i = 0; i < 5; ++i) logger::explore("sumeragi") << resLine[i].str();
 
->>>>>>> 2d796760
   std::string line;
   for (int i = 0; i < numValidationPeer; i++) line += "==＝==";
   logger::explore("sumeragi") << line;
@@ -311,15 +288,10 @@
   // return merkle_transaction_repository::getLastLeafOrder() + 1;
 }
 
-<<<<<<< HEAD
-
 void processTransaction(flatbuffers::unique_ptr_t&& eventUniqPtr) {
   auto eventPtr =
       flatbuffers::GetRoot<::iroha::ConsensusEvent>(eventUniqPtr.get());
 
-=======
-void processTransaction(ConsensusEvent &event) {
->>>>>>> 2d796760
   logger::info("sumeragi") << "processTransaction";
   logger::info("sumeragi") << "valid";
   logger::info("sumeragi") << "Add my signature...";
@@ -367,7 +339,6 @@
   if (detail::eventSignatureIsEmpty(*eventPtr) && context->isSumeragi) {
     logger::info("sumeragi") << "signatures.empty() isSumragi";
     // Determine the order for processing this event
-<<<<<<< HEAD
     // event.set_order(getNextOrder());//TODO getNexOrder is always return 0l;
     // logger::info("sumeragi") << "new  order:" << event.order();
   } else if (!detail::eventSignatureIsEmpty(*eventPtr)) {
@@ -380,16 +351,6 @@
         eventPtr->peerSignatures()->size() >= context->maxFaulty * 2 + 1
     ) {
       logger::info("sumeragi") << "Signature exists and sig > 2*f + 1";
-=======
-    event.set_order(getNextOrder());  // TODO getNexOrder is always return 0l;
-    logger::info("sumeragi") << "new  order:" << event.order();
-  } else if (!detail::eventSignatureIsEmpty(event)) {
-    // Check if we have at least 2f+1 signatures needed for Byzantine fault
-    // tolerance
-    if (transaction_validator::countValidSignatures(event) >=
-        context->maxFaulty * 2 + 1) {
-      logger::info("sumeragi") << "Signature exists";
->>>>>>> 2d796760
 
       logger::explore("sumeragi") << "0--------------------------0";
       logger::explore("sumeragi") << "+~~~~~~~~~~~~~~~~~~~~~~~~~~+";
@@ -423,7 +384,6 @@
         logger::explore("sumeragi") << "commit count:" << context->commitedCount;
         logger::explore("sumeragi") << "prev commit :" << (eventPtr->code() == iroha::Code_COMMIT) ;
 
-<<<<<<< HEAD
         auto commitedEventUniqPtr = flatbuffer_service::makeCommit(
             *eventPtr
         );
@@ -433,12 +393,6 @@
         connection::iroha::SumeragiImpl::Verify::sendAll(
             *eventPtr
         );
-=======
-      merkle_transaction_repository::commit(
-          event);  // TODO: add error handling in case not saved
-      event.set_status("commited");
-      connection::iroha::Sumeragi::Verify::sendAll(std::move(event));
->>>>>>> 2d796760
 
     } else {
       logger::info("sumeragi") << "Signature exists and sig not enough";
@@ -480,7 +434,6 @@
 
         connection::iroha::SumeragiImpl::Verify::send(
             context->validatingPeers.at(context->proxyTailNdx)->ip,
-<<<<<<< HEAD
             event);  // Think In Process
       } else {
         logger::info("sumeragi")
@@ -489,45 +442,9 @@
         connection::iroha::SumeragiImpl::Verify::sendAll(event);
         //
       }
-    }
-  }
-}
-
-/**
- *
- * For example, given:
- * if f := 1, then
- *  _________________    _________________
- * /        A        \  /        B        \
- * |---|  |---|  |---|  |---|  |---|  |---|
- * | 0 |--| 1 |--| 2 |--| 3 |--| 4 |--| 5 |
- * |---|  |---|  |---|  |---|  |---|  |---|,
- *
- * if 2f+1 signature are not received within the timer's limit, then
- * the set of considered validators, A, is expanded by f (e.g., by 1 in the
- * example below):
- *  ________________________    __________
- * /           A            \  /    B     \
- * |---|  |---|  |---|  |---|  |---|  |---|
- * | 0 |--| 1 |--| 2 |--| 3 |--| 4 |--| 5 |
- * |---|  |---|  |---|  |---|  |---|  |---|.
- */
-void panic(std::unique_ptr<ConsensusEvent> event) {
-=======
-            std::move(event));  // Think In Process
-      } else {
-        logger::info("sumeragi")
-            << "Send All! sig:["
-            << transaction_validator::countValidSignatures(event) << "]";
-        connection::iroha::Sumeragi::Verify::sendAll(
-            std::move(event));  // TODO: Think In Process
-      }
 
       timer::setAwkTimerForCurrentThread(3000, [&]() {
-        if (!merkle_transaction_repository::leafExists(
-                detail::hash(event.transaction()))) {
           panic(event);
-        }
       });
     }
   }
@@ -553,7 +470,6 @@
 * |---|  |---|  |---|  |---|  |---|  |---|.
 */
 void panic(const ConsensusEvent &event) {
->>>>>>> 2d796760
   context->panicCount++;  // TODO: reset this later
   auto broadcastStart =
       2 * context->maxFaulty + 1 + context->maxFaulty * context->panicCount;
@@ -575,17 +491,6 @@
   // only broadcast to peer range between broadcastStart and broadcastEnd
 }
 
-<<<<<<< HEAD
-void setAwkTimer(int const sleepMillisecs,
-                 std::function<void(void)> const action) {
-  std::thread([action, sleepMillisecs]() {
-    std::this_thread::sleep_for(std::chrono::milliseconds(sleepMillisecs));
-    action();
-  });
-}
-
-=======
->>>>>>> 2d796760
 /**
  * The consensus order is based primarily on the trust scores. If two trust
  * scores are the same, then the order (ascending) of the public keys for the
@@ -622,13 +527,8 @@
   ip:"           <<  peer->getIP();
   }
   */
-<<<<<<< HEAD
   // context->isSumeragi = context->validatingPeers.at(0)->getPublicKey() ==
   // context->myPublicKey;
-=======
-  context->isSumeragi =
-      context->validatingPeers.at(0)->publicKey == context->myPublicKey;
->>>>>>> 2d796760
 }
 
 };  // namespace sumeragi