/*
Copyright Soramitsu Co., Ltd. 2016 All Rights Reserved.
http://soramitsu.co.jp
Licensed under the Apache License, Version 2.0 (the "License");
you may not use this file except in compliance with the License.
You may obtain a copy of the License at
         http://www.apache.org/licenses/LICENSE-2.0
Unless required by applicable law or agreed to in writing, software
distributed under the License is distributed on an "AS IS" BASIS,
WITHOUT WARRANTIES OR CONDITIONS OF ANY KIND, either express or implied.
See the License for the specific language governing permissions and
limitations under the License.
*/

#include "sumeragi.hpp"
#include <queue>
#include <map>
#include <thread>
#include <atomic>
#include <deque>
#include <cmath>

#include <thread_pool.hpp>

#include "../util/logger.hpp"
#include "../repository/consensus/merkle_transaction_repository.hpp"
#include "../crypto/hash.hpp"
#include "../crypto/signature.hpp"

#include "../infra/protobuf/convertor.hpp"

#include "../validation/transaction_validator.hpp"
#include "../service/peer_service.hpp"
#include "./connection/connection.hpp"
#include "../model/objects/asset.hpp"
#include "../model/objects/domain.hpp"
#include "../model/commands/transfer.hpp"

#include "../repository/consensus/transaction_repository.hpp"
#include "../repository/domain/account_repository.hpp"
#include "../infra/config/peer_service_with_json.hpp"
#include "../infra/config/iroha_config_with_json.hpp"

/**
* |ーーー|　|ーーー|　|ーーー|　|ーーー|
* |　ス　|ー|　メ　|ー|　ラ　|ー|　ギ　|
* |ーーー|　|ーーー|　|ーーー|　|ーーー|
*
* A chain-based byzantine fault tolerant consensus algorithm, based in large part on BChain:
*
* Duan, S., Meling, H., Peisert, S., & Zhang, H. (2014). Bchain: Byzantine replication with
* high throughput and embedded reconfiguration. In International Conference on Principles of
* Distributed Systems (pp. 91-106). Springer.
*/
namespace sumeragi {

    using event::ConsensusEvent;
    using transaction::Transaction;
    using namespace command;
    using namespace object;


    static size_t concurrency =
<<<<<<< HEAD
        std::thread::hardware_concurrency() <= 0
        ? 1
        : std::thread::hardware_concurrency();

    //thread pool and a storage of events
=======
        config::IrohaConfigManager::getInstance().getParam("concurrency", 0) <= 0
        ? 1
        : std::thread::hardware_concurrency();



    //thread pool and a storage of events 
>>>>>>> f67d8aa4
    static ThreadPool pool(
        ThreadPoolOptions{
            .threads_count = concurrency,
            .worker_queue_size = 1024
        }
    );


    namespace detail {

        std::uint32_t getNumValidSignatures(const Event::ConsensusEvent& event) {
            std::uint32_t sum = 0;
            for (auto&& esig: event.eventsignatures()) {
                if (signature::verify(esig.signature(), event.transaction().hash(), esig.publickey())) {
                    sum++;
                }
            }
            return sum;
        }

        void addSignature(Event::ConsensusEvent& event, const std::string& publicKey, const std::string& signature) {
            Event::EventSignature sig;
            sig.set_signature(signature);
            sig.set_publickey(publicKey);
            event.add_eventsignatures()->CopyFrom(sig);
        }

        bool eventSignatureIsEmpty(const Event::ConsensusEvent& event) {
            return event.eventsignatures_size() == 0;
        }

        void printIsSumeragi(bool isSumeragi) {
            if (isSumeragi){
                logger::explore("sumeragi") <<  "===+==========+===";
                logger::explore("sumeragi") <<  "   |  |=+=|   |";
                logger::explore("sumeragi") <<  "  -+----------+-";
                logger::explore("sumeragi") <<  "   |          |";
                logger::explore("sumeragi") <<  "   |  I  am   |";
                logger::explore("sumeragi") <<  "   | Sumeragi |";
                logger::explore("sumeragi") <<  "   |          |";
                logger::explore("sumeragi") <<  "   A          A";
            } else {
                logger::explore("sumeragi") <<  "   /\\         /\\";
                logger::explore("sumeragi") <<  "   ||  I  am  ||";
                logger::explore("sumeragi") <<  "   ||   peer  ||";
                logger::explore("sumeragi") <<  "   ||         ||";
                logger::explore("sumeragi") <<  "   AA         AA";
            }
        }

        void printJudge(int numValidSignatures, int numValidationPeer, int faulty) {
            for (int i=0; i<numValidationPeer; i++) {
                if (i < numValidSignatures){
                    logger::explore("sumeragi") <<  "\033[1m\033[92m+-ー-+\033[0m";
                    logger::explore("sumeragi") <<  "\033[1m\033[92m| 　 |\033[0m";
                    logger::explore("sumeragi") <<  "\033[1m\033[92m|-承-|\033[0m";
                    logger::explore("sumeragi") <<  "\033[1m\033[92m| 　 |\033[0m";
                    logger::explore("sumeragi") <<  "\033[1m\033[92m+-＝-+\033[0m";
                } else {
                    logger::explore("sumeragi") <<  "\033[91m+-ー-+\033[0m";
                    logger::explore("sumeragi") <<  "\033[91m| 　 |\033[0m";
                    logger::explore("sumeragi") <<  "\033[91m| 否 |\033[0m";
                    logger::explore("sumeragi") <<  "\033[91m| 　 |\033[0m";
                    logger::explore("sumeragi") <<  "\033[91m+-＝-+\033[0m";
                }
            }

            std::string line;
            for (int i=0; i<numValidationPeer; i++) line += "==＝==";
            logger::explore("sumeragi") <<  line;

            logger::explore("sumeragi") <<  "numValidSignatures:"
                                    <<  numValidSignatures
                                    <<  " faulty:"
                                    <<  faulty;
        }

        void printAgree() {
            logger::explore("sumeragi") <<  "\033[1m\033[92m+==ーー==+\033[0m";
            logger::explore("sumeragi") <<  "\033[1m\033[92m|+-ーー-+|\033[0m";
            logger::explore("sumeragi") <<  "\033[1m\033[92m|| 承認 ||\033[0m";
            logger::explore("sumeragi") <<  "\033[1m\033[92m|+-ーー-+|\033[0m";
            logger::explore("sumeragi") <<  "\033[1m\033[92m+==ーー==+\033[0m";
        }

        void printReject() {
            logger::explore("sumeragi") <<  "\033[91m+==ーー==+\033[0m";
            logger::explore("sumeragi") <<  "\033[91m|+-ーー-+|\033[0m";
            logger::explore("sumeragi") <<  "\033[91m|| 否認 ||\033[0m";
            logger::explore("sumeragi") <<  "\033[91m|+-ーー-+|\033[0m";
            logger::explore("sumeragi") <<  "\033[91m+==ーー==+\033[0m";
        }
    } // namespace detail

    struct Context {
        bool            isSumeragi; // am I the leader or am I not?
        std::uint64_t   maxFaulty;  // f
        std::uint64_t   proxyTailNdx;
        std::int32_t    panicCount;
        std::int64_t    commitedCount = 0;
        std::uint64_t   numValidatingPeers;
        std::string     myPublicKey;
        std::deque<std::unique_ptr<peer::Node>> validatingPeers;

        Context(std::vector<std::unique_ptr<peer::Node>>&& peers)
        {
            for (auto&& p : peers) {
                validatingPeers.push_back(std::move(p));
            }
        }
    };

    std::unique_ptr<Context> context = nullptr;

    void initializeSumeragi(const std::string& myPublicKey,
                            std::vector<std::unique_ptr<peer::Node>> peers) {
        logger::explore("sumeragi") <<  "\033[95m+==ーーーーーーーーー==+\033[0m";
        logger::explore("sumeragi") <<  "\033[95m|+-ーーーーーーーーー-+|\033[0m";
        logger::explore("sumeragi") <<  "\033[95m|| 　　　　　　　　　 ||\033[0m";
        logger::explore("sumeragi") <<  "\033[95m|| いろは合意形成機構 ||\033[0m";
        logger::explore("sumeragi") <<  "\033[95m|| 　　　\033[1mすめらぎ\033[0m\033[95m　　 ||\033[0m";
        logger::explore("sumeragi") <<  "\033[95m|| 　　　　　　　　　 ||\033[0m";
        logger::explore("sumeragi") <<  "\033[95m|+-ーーーーーーーーー-+|\033[0m";
        logger::explore("sumeragi") <<  "\033[95m+==ーーーーーーーーー==+\033[0m";
        logger::explore("sumeragi") <<  "- 起動/setup";
        logger::explore("sumeragi") <<  "- 初期設定/initialize";
        //merkle_transaction_repository::initLeaf();

        context = std::make_unique<Context>(std::move(peers));
        peers.clear();

        logger::info("sumeragi")    <<  "My key is " << config::PeerServiceConfig::getInstance().getMyIp();
        logger::info("sumeragi")    <<  "Sumeragi setted";
        logger::info("sumeragi")    <<  "set number of validatingPeer";

        context->numValidatingPeers = context->validatingPeers.size();
        context->maxFaulty = context->numValidatingPeers / (
                config::IrohaConfigManager::getInstance().getParam("numValidatingPeers", 3)
        );  // Default to approx. 1/3 of the network.

        context->proxyTailNdx = context->maxFaulty * 2 + 1;

        if (context->validatingPeers.empty()) {
            logger::error("sumeragi") << "could not find any validating peers.";
            exit(EXIT_FAILURE);
        }

        if (context->proxyTailNdx >= context->validatingPeers.size()) {
            context->proxyTailNdx = context->validatingPeers.size() - 1;
        }

        context->panicCount = 0;
        context->myPublicKey = myPublicKey;

        context->isSumeragi = context->validatingPeers.at(0)->getPublicKey() == context->myPublicKey;

        connection::receive([](const std::string& from, Event::ConsensusEvent& event) {
            logger::info("sumeragi") << "receive!";
            logger::info("sumeragi") << "received message! sig:[" << event.eventsignatures_size() << "]";

            // send processTransaction(event) as a task to processing pool
            // this returns std::future<void> object
            // (std::future).get() method locks processing until result of processTransaction will be available
            // but processTransaction returns void, so we don't have to call it and wait
            std::function<void()> &&task = std::bind(processTransaction, event);
            pool.process(std::move(task));
        });

        logger::info("sumeragi")    <<  "initialize numValidatingPeers :"   << context->numValidatingPeers;
        logger::info("sumeragi")    <<  "initialize maxFaulty :"            << context->maxFaulty;
        logger::info("sumeragi")    <<  "initialize proxyTailNdx :"         << context->proxyTailNdx;

        logger::info("sumeragi")    <<  "initialize panicCount :"           << context->panicCount;
        logger::info("sumeragi")    <<  "initialize myPublicKey :"          << context->myPublicKey;

        //TODO: move the peer service and ordering code to another place
        //determineConsensusOrder(); // side effect is to modify validatingPeers
        logger::info("sumeragi")    <<  "initialize is sumeragi :"          << static_cast<int>(context->isSumeragi);
        logger::info("sumeragi")    <<  "initialize.....  complete!";
    }


    std::uint64_t getNextOrder() {
        return 0l;
        //return merkle_transaction_repository::getLastLeafOrder() + 1;
    }


    void processTransaction(Event::ConsensusEvent& event) {

        logger::info("sumeragi")    <<  "processTransaction";
        //if (!transaction_validator::isValid(event->getTx())) {
        //    return; //TODO-futurework: give bad trust rating to nodes that sent an invalid event
        //}
        logger::info("sumeragi")    <<  "valid";
        logger::info("sumeragi")    <<  "Add my signature...";

        logger::info("sumeragi")    <<  "hash:" <<  event.transaction().hash();
        logger::info("sumeragi")    <<  "pub:"  <<  config::PeerServiceConfig::getInstance().getMyPublicKey();
        logger::info("sumeragi")    <<  "pro:"  <<  config::PeerServiceConfig::getInstance().getPrivateKey();
        logger::info("sumeragi")    <<  "sog:"  <<  signature::sign(
                                                    event.transaction().hash(),
                                                    config::PeerServiceConfig::getInstance().getMyPublicKey(),
                                                    config::PeerServiceConfig::getInstance().getPrivateKey()
                                                );

        //detail::printIsSumeragi(context->isSumeragi);
        // Really need? blow "if statement" will be false anytime.
        detail::addSignature(event,
            config::PeerServiceConfig::getInstance().getMyPublicKey(),
            signature::sign(event.transaction().hash(),
                            config::PeerServiceConfig::getInstance().getMyPublicKey(),
                            config::PeerServiceConfig::getInstance().getPrivateKey())
        );

        if (detail::eventSignatureIsEmpty(event) && context->isSumeragi) {
            logger::info("sumeragi") << "signatures.empty() isSumragi";
            // Determine the order for processing this event
            event.set_order(getNextOrder());
            logger::info("sumeragi") << "new  order:" << event.order();
        } else if (!detail::eventSignatureIsEmpty(event)) {
            // Check if we have at least 2f+1 signatures needed for Byzantine fault tolerance
            if (detail::getNumValidSignatures(event) >= context->maxFaulty * 2 + 1) {

                logger::info("sumeragi")    <<  "Signature exists";

                logger::explore("sumeragi") <<  "0--------------------------0";
                logger::explore("sumeragi") <<  "+~~~~~~~~~~~~~~~~~~~~~~~~~~+";
                logger::explore("sumeragi") <<  "|Would you agree with this?|";
                logger::explore("sumeragi") <<  "+~~~~~~~~~~~~~~~~~~~~~~~~~~+";
                logger::explore("sumeragi") <<  "\033[93m0================================================================0\033[0m";
                logger::explore("sumeragi") <<  "\033[93m0\033[1m"  <<  event.transaction().hash()  <<  "0\033[0m";
                logger::explore("sumeragi") <<  "\033[93m0================================================================0\033[0m";

                detail::printJudge(detail::getNumValidSignatures(event), context->numValidatingPeers, context->maxFaulty * 2 + 1);

                detail::printAgree();
                // Check Merkle roots to see if match for new state
                // TODO: std::vector<std::string>>const merkleSignatures = event.merkleRootSignatures;
                //Try applying transaction locally and compute the merkle root
                //std::unique_ptr<merkle_transaction_repository::MerkleNode> newRoot = merkle_transaction_repository::calculateNewRoot(event);
                //logger::info("sumeragi", "newRoot hash:"+newRoot->hash);
                //logger::info("sumeragi", "event hash:"+event->merkleRootHash);

                // See if the merkle root matches or not
                // if (newRoot->hash != event->merkleRootHash) {
                //    panic(event);
                //    return;
                // }

                // Commit locally
                logger::explore("sumeragi") <<  "commit";

                context->commitedCount++;

                logger::explore("sumeragi") <<  "commit count:" <<  context->commitedCount;

                merkle_transaction_repository::commit(event); //TODO: add error handling in case not saved
//
//   I want to use SerializeToString, But It has a bug??
//
//                std::string strTx;
//                event.SerializeToString(&strTx);

                std::string key = event.transaction().asset().name() + "_" + datetime::unixtime_str();
                //logger::info("sumeragi") <<  "value: " << event.transaction().asset().value();
                repository::transaction::add( key, event);
                logger::debug("sumeragi") << "key[" <<  key << "]";

                logger::debug("sumeragi")   <<  "key[" << key << "]";
                //logger::debug("sumeragi")   <<  "\033[91m+-ーーーーーーーーーーーー-+\033[0m";
                std::cout << "\033[91m+-ーーーーーーーーーーーー-+\033[0m" << std::endl;
                logger::debug("sumeragi")   <<  "tx:" << event.transaction().type();

                logger::info("sumeragi")<< "my pubkey is " << config::PeerServiceConfig::getInstance().getMyPublicKey();
                logger::debug("sumeragi") << "tx:" << event.transaction().type();
                // I want to separate it function from sumeragi.
                if(event.transaction().type() == "Add"){
                    if(event.transaction().has_asset()) {
                        logger::debug("sumeragi") << "exec <Add<Asset>>";
                        convertor::decode<Add<Asset>>(event).execution();
                    }else if(event.transaction().has_account()){
                        logger::debug("sumeragi")<< "exec <Add<Account>>";
                        convertor::decode<Add<Account>>(event).execution();
                    }
                }else if(event.transaction().type() == "Transfer"){
                    if(event.transaction().has_asset()) {
                        logger::debug("sumeragi") << "exec <Transfer<Asset>>";
                        convertor::decode<Transfer<Asset>>(event).execution();
                    }

                }
                // Write exec code smart contract
                // event->execution();
            } else {
                // This is a new event, so we should verify, sign, and broadcast it
                detail::addSignature(event,
                                     config::PeerServiceConfig::getInstance().getMyPublicKey(),
                                     signature::sign(event.transaction().hash(),
                                                     config::PeerServiceConfig::getInstance().getMyPublicKey(),
                                                     config::PeerServiceConfig::getInstance().getPrivateKey()).c_str());

                logger::info("sumeragi")        <<  "tail public key is "   <<  context->validatingPeers.at(context->proxyTailNdx)->getPublicKey();
                logger::info("sumeragi")        <<  "tail is "              <<  context->proxyTailNdx;
                logger::info("sumeragi")        <<  "my public key is "     <<  config::PeerServiceConfig::getInstance().getMyPublicKey();

                if (context->validatingPeers.at(context->proxyTailNdx)->getPublicKey() == config::PeerServiceConfig::getInstance().getMyPublicKey()) {
                    logger::info("sumeragi")    <<  "I will send event to " <<  context->validatingPeers.at(context->proxyTailNdx)->getIP();
                    connection::send(context->validatingPeers.at(context->proxyTailNdx)->getIP(), std::move(event)); // Think In Process
                } else {
                    logger::info("sumeragi")    <<  "Send All! sig:["       <<  detail::getNumValidSignatures(event) << "]";
                    connection::sendAll(std::move(event)); // TODO: Think In Process
                }

                setAwkTimer(3, [&](){
                //setAwkTimer(3000, [&](){
                    if (!merkle_transaction_repository::leafExists( event.transaction().hash())) {
                        panic(event);
                    }
                });
            }
        }
    }

    /**
    *
    * For example, given:
    * if f := 1, then
    *  _________________    _________________
    * /        A        \  /        B        \
    * |---|  |---|  |---|  |---|  |---|  |---|
    * | 0 |--| 1 |--| 2 |--| 3 |--| 4 |--| 5 |
    * |---|  |---|  |---|  |---|  |---|  |---|,
    *
    * if 2f+1 signature are not received within the timer's limit, then
    * the set of considered validators, A, is expanded by f (e.g., by 1 in the example below):
    *  ________________________    __________
    * /           A            \  /    B     \
    * |---|  |---|  |---|  |---|  |---|  |---|
    * | 0 |--| 1 |--| 2 |--| 3 |--| 4 |--| 5 |
    * |---|  |---|  |---|  |---|  |---|  |---|.
    */
    void panic(const Event::ConsensusEvent& event) {
        context->panicCount++; // TODO: reset this later
        auto broadcastStart = 2 * context->maxFaulty + 1 + context->maxFaulty * context->panicCount;
        auto broadcastEnd   = broadcastStart + context->maxFaulty;

        // Do some bounds checking
        if (broadcastStart > context->numValidatingPeers - 1) {
            broadcastStart = context->numValidatingPeers - 1;
        }

        if (broadcastEnd > context->numValidatingPeers - 1) {
            broadcastEnd = context->numValidatingPeers - 1;
        }

        logger::info("sumeragi")    <<  "broadcastEnd:"     <<  broadcastEnd;
        logger::info("sumeragi")    <<  "broadcastStart:"   <<  broadcastStart;
        // WIP issue hash event
        //connection::sendAll(event->transaction().hash()); //TODO: change this to only broadcast to peer range between broadcastStart and broadcastEnd
    }

    void setAwkTimer(int const sleepMillisecs, std::function<void(void)> const action) {
        std::thread([action, sleepMillisecs]() {
            std::this_thread::sleep_for(std::chrono::milliseconds(sleepMillisecs));
            action();
        }).join();
    }

    /**
     * The consensus order is based primarily on the trust scores. If two trust scores
     * are the same, then the order (ascending) of the public keys for the servers are used.
     */
    void determineConsensusOrder() {
        // WIP We creat getTrustScore() function. till then circle list
        /*
        std::deque<
                std::unique_ptr<peer::Node>
        > tmp_deq;
        for(int i=1;i<context->validatingPeers.size();i++){
            tmp_deq.push_back(std::move(context->validatingPeers[i]));
        }
        tmp_deq.push_back(std::move(context->validatingPeers[0]));
        context->validatingPeers.clear();
        context->validatingPeers = std::move(tmp_deq);


        std::sort(context->validatingPeers.begin(), context->validatingPeers.end(),
              [](const std::unique_ptr<peer::Node> &lhs,
                 const std::unique_ptr<peer::Node> &rhs) {
                  return lhs->getTrustScore() > rhs->getTrustScore()
                         || (lhs->getTrustScore() == rhs->getTrustScore()
                             && lhs->getPublicKey() < rhs->getPublicKey());
              }
        );
        logger::info("sumeragi")        <<  "determineConsensusOrder sorted!";
        logger::info("sumeragi")        <<  "determineConsensusOrder myPubkey:"     <<  context->myPublicKey;

        for(const auto& peer : context->validatingPeers) {
            logger::info("sumeragi")    <<  "determineConsensusOrder PublicKey:"    <<  peer->getPublicKey();
            logger::info("sumeragi")    <<  "determineConsensusOrder ip:"           <<  peer->getIP();
        }
        */
        context->isSumeragi = context->validatingPeers.at(0)->getPublicKey() == context->myPublicKey;
    }


    void loop() {
        logger::info("sumeragi")    <<  "=+=";
        logger::info("sumeragi")    <<  "start main loop";

//        while (true) {  // 千五百秋　TODO: replace with callback linking the event repository?
//            if(!repository::event::empty()) {
//                // Determine node order
//                determineConsensusOrder();
//
//                logger::info("sumeragi")  <<  "event queue not empty";
//
//                auto events = repository::event::findAll();
//                /*
//                logger::info("sumeragi")  <<  "event's size " <<  events.size();
//
//                // Sort the events to determine priority to process
//                std::sort(events.begin(), events.end(),
//                    [&](const auto &lhs,const auto &rhs) {
//                        return lhs->getNumValidSignatures() > rhs->getNumValidSignatures()
//                            || (context->isSumeragi && lhs->order == 0)
//                            || lhs->order < rhs->order;
//                    }
//                );
//                */
//                logger::info("sumeragi")  <<  "sorted "   <<  events.size();
//                for (auto& event : events) {
//
//                    logger::info("sumeragi")  <<  "evens order:"  <<  event.order();
//                    /*
//                    if (!transaction_validator::isValid(event)) {
//                        continue;
//                    }
//                    */
//                    // Process transaction
//                    std::thread([&event]{ processTransaction(event); }).join();
//                }
//            }
//        }
    }

};  // namespace sumeragi<|MERGE_RESOLUTION|>--- conflicted
+++ resolved
@@ -60,22 +60,9 @@
     using namespace object;
 
 
-    static size_t concurrency =
-<<<<<<< HEAD
-        std::thread::hardware_concurrency() <= 0
-        ? 1
-        : std::thread::hardware_concurrency();
-
-    //thread pool and a storage of events
-=======
-        config::IrohaConfigManager::getInstance().getParam("concurrency", 0) <= 0
-        ? 1
-        : std::thread::hardware_concurrency();
-
-
+    static size_t concurrency = config::IrohaConfigManager::getInstance().getParam("concurrency", 0);
 
     //thread pool and a storage of events 
->>>>>>> f67d8aa4
     static ThreadPool pool(
         ThreadPoolOptions{
             .threads_count = concurrency,
