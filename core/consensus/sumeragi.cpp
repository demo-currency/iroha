/*
 * Copyright Soramitsu Co., Ltd. 2016 All Rights Reserved.
 * http://soramitsu.co.jp
 * Licensed under the Apache License, Version 2.0 (the "License");
 * you may not use this file except in compliance with the License.
 * You may obtain a copy of the License at
 *          http://www.apache.org/licenses/LICENSE-2.0
 * Unless required by applicable law or agreed to in writing, software
 * distributed under the License is distributed on an "AS IS" BASIS,
 * WITHOUT WARRANTIES OR CONDITIONS OF ANY KIND, either express or implied.
 * See the License for the specific language governing permissions and
 * limitations under the License.
 */
#include <service/flatbuffer_service.h>
#include <crypto/base64.hpp>
#include <crypto/hash.hpp>
#include <crypto/signature.hpp>
#include <infra/config/iroha_config_with_json.hpp>
#include <infra/config/peer_service_with_json.hpp>
#include <membership_service/peer_service.hpp>
#include <thread_pool.hpp>
#include <utils/explore.hpp>
#include <utils/logger.hpp>
#include <utils/timer.hpp>

#include <main_generated.h>

#include <atomic>
#include <cmath>
#include <deque>
#include <map>
#include <queue>
#include <string>
#include <thread>

#include "service/connection.hpp"
#include "sumeragi.hpp"

/**
 * |ーーー|　|ーーー|　|ーーー|　|ーーー|
 * |　ス　|ー|　メ　|ー|　ラ　|ー|　ギ　|
 * |ーーー|　|ーーー|　|ーーー|　|ーーー|
 *
 * A chain-based byzantine fault tolerant consensus algorithm, based in large
 * part on BChain:
 *
 * Duan, S., Meling, H., Peisert, S., & Zhang, H. (2014). Bchain: Byzantine
 * replication with high throughput and embedded reconfiguration. In
 * International Conference on Principles of Distributed Systems (pp. 91-106).
 * Springer.
 */
namespace sumeragi {

using iroha::ConsensusEvent;
using iroha::Signature;
using iroha::Transaction;

std::map<std::string, std::string> txCache;

static ThreadPool pool(ThreadPoolOptions{
    .threads_count =
        config::IrohaConfigManager::getInstance().getConcurrency(0),
    .worker_queue_size =
        config::IrohaConfigManager::getInstance().getPoolWorkerQueueSize(1024),
});

namespace detail {

std::string hash(const Transaction& tx) {
  return hash::sha3_256_hex(flatbuffer_service::toString(tx));
};

bool eventSignatureIsEmpty(const ::iroha::ConsensusEvent& event) {
  if (event.peerSignatures() != nullptr) {
    return event.peerSignatures()->size() == 0;
  } else {
    return 0;
  }
}

}  // namespace detail

struct Context {
  bool isSumeragi = false;      // am I the leader or am I not?
  std::uint64_t maxFaulty = 0;  // f
  std::uint64_t proxyTailNdx = 0;
  std::int32_t panicCount = 0;
  std::int64_t commitedCount = 0;
  std::uint64_t numValidatingPeers = 0;
  std::string myPublicKey;
  std::string myPrivateKey;
  std::string myIp;
  std::deque<std::unique_ptr<peer::Node>> validatingPeers;

  explore::sumeragi::PrintProgress printProgress;

  Context() { update(); }

  Context(std::vector<std::unique_ptr<peer::Node>>&& peers) {
    for (auto&& p : peers) {
      validatingPeers.push_back(std::move(p));
    }
  }

  void update() {
    auto peers = config::PeerServiceConfig::getInstance().getGroup();
    for (const auto& p : peers) {
      validatingPeers.push_back(std::make_unique<peer::Node>(
          p["ip"].get<std::string>(), p["publicKey"].get<std::string>()));
      logger::info("sumeragi")
          << "Add " << p["ip"].get<std::string>() << " to peerList";
    }

    this->numValidatingPeers = this->validatingPeers.size();
    // maxFaulty = Default to approx. 1/3 of the network.
    this->maxFaulty =
        config::IrohaConfigManager::getInstance().getMaxFaultyPeers(
            this->numValidatingPeers / 3);
    this->proxyTailNdx = this->maxFaulty * 2 + 1;

    if (this->validatingPeers.empty()) {
      logger::error("sumeragi") << "could not find any validating peers.";
      exit(EXIT_FAILURE);
    }
    logger::info("sumeragi") << "peerList is not empty";

    if (this->proxyTailNdx >= this->validatingPeers.size()) {
      this->proxyTailNdx = this->validatingPeers.size() - 1;
    }

    this->panicCount = 0;
    this->myPublicKey =
        config::PeerServiceConfig::getInstance().getMyPublicKey();
<<<<<<< HEAD
    this->myIp =
      config::PeerServiceConfig::getInstance().getMyIp();
=======
    this->myIp = config::PeerServiceConfig::getInstance().getMyIp();
>>>>>>> 106d8c95
    this->myPrivateKey =
        config::PeerServiceConfig::getInstance().getMyPrivateKey();
    this->isSumeragi =
        this->validatingPeers.at(0)->publicKey == this->myPublicKey;
    logger::info("sumeragi") << "update finished";
    this->printProgress.MAX = 100;
  }
};

std::unique_ptr<Context> context = nullptr;

void initializeSumeragi() {
  logger::info("sumeragi") << "Sumeragi setted";
  logger::info("sumeragi") << "set number of validatingPeer";

  context = std::make_unique<Context>();

  connection::iroha::SumeragiImpl::Torii::receive(
      [](const std::string& from, flatbuffers::unique_ptr_t&& transaction) {
        context->printProgress.print(1, "receive transaction!");

        auto eventUniqPtr = flatbuffer_service::toConsensusEvent(
            *flatbuffers::GetRoot<::iroha::Transaction>(transaction.get()));

        if (eventUniqPtr) {
          context->printProgress.print(2, "make tx consensusEvent");
          flatbuffers::unique_ptr_t ptr;
          eventUniqPtr.move_value(ptr);
          // send processTransaction(event) as a task to processing pool
          // this returns std::future<void> object
          // (std::future).get() method locks processing until result of
          // processTransaction will be available but processTransaction returns
          // void, so we don't have to call it and wait
          auto&& task = [e = std::move(ptr)]() mutable {
            processTransaction(std::move(e));
          };
          context->printProgress.print(3, "send event to processTransaction");
          pool.process(std::move(task));
        } else {
          logger::error("sumeragi") << eventUniqPtr.error();
        }
      });

  connection::iroha::SumeragiImpl::Verify::receive(
      [](const std::string& from, flatbuffers::unique_ptr_t&& eventUniqPtr) {
        context->printProgress.print(15,
                                     "receive transaction form other sumeragi");

        auto eventPtr =
            flatbuffers::GetRoot<::iroha::ConsensusEvent>(eventUniqPtr.get());

        if (eventPtr->code() == iroha::Code::COMMIT) {
          context->printProgress.print(19, "receive commited event");
          // ToDo #(tx) = 1
          const auto txptr = eventPtr->transactions()->Get(0)->tx_nested_root();
          if (txCache.find(detail::hash(*txptr)) == txCache.end()) {
            // ToDo executor
            txCache[detail::hash(*txptr)] = "commited";
          }
        } else {
          // send processTransaction(event) as a task to processing pool
          // this returns std::future<void> object
          // (std::future).get() method locks processing until result of
          // processTransaction will be available but processTransaction returns
          // void, so we don't have to call it and wait
          // std::function<void()>&& task =
          //    std::bind(processTransaction, std::move(event));
          // pool.process(std::move(task));

          // Copy ConsensusEvent
          auto&& task = [e = std::move(eventUniqPtr)]() mutable {
            processTransaction(std::move(e));
          };
          pool.process(std::move(task));
        }
      });

  logger::info("sumeragi") << "initialize numValidatingPeers :"
                           << context->numValidatingPeers;
  logger::info("sumeragi") << "initialize maxFaulty :" << context->maxFaulty;
  logger::info("sumeragi") << "initialize proxyTailNdx :"
                           << context->proxyTailNdx;

  logger::info("sumeragi") << "initialize panicCount :" << context->panicCount;
  logger::info("sumeragi") << "initialize myPublicKey :"
                           << context->myPublicKey;

  // TODO: move the peer service and ordering code to another place
  // determineConsensusOrder(); // side effect is to modify validatingPeers
  logger::info("sumeragi") << "initialize is sumeragi :"
                           << static_cast<int>(context->isSumeragi);
  logger::info("sumeragi") << "initialize.....  complete!";
}


std::uint64_t getNextOrder() {
  return 0l;
  // ToDo
  // return merkle_transaction_repository::getLastLeafOrder() + 1;
}

void processTransaction(flatbuffers::unique_ptr_t&& eventUniqPtr) {
  // Do not touch directly
  flatbuffers::unique_ptr_t storageUniqPtr;
  ::iroha::ConsensusEvent const* storageRawPtrRef;

  // Helper to set unique_ptr_t
  auto resetUniqPtr = [&](flatbuffers::unique_ptr_t&& uptr) {
    storageUniqPtr = std::move(uptr);
    storageRawPtrRef = flatbuffers::GetRoot<::iroha::ConsensusEvent>(
        storageUniqPtr.get());
  };

  // Convenient accessor
  const auto getRoot = [&] { return storageRawPtrRef; };

  context->printProgress.print(4, "start processTransaction");

  context->printProgress.print(5, "set input's event unique ptr");
  resetUniqPtr(std::move(eventUniqPtr));

  context->printProgress.print(6, "generate hash");

  {
    const auto hash = detail::hash(
      *getRoot()->transactions()->Get(0)->tx_nested_root());  // ToDo: #(tx) = 1
    context->printProgress.print(7, "sign hash using my key-pair");

    const auto signature =
      signature::sign(hash, context->myPublicKey, context->myPrivateKey);
    explore::sumeragi::printInfo("hash:" + hash + " signature:" + signature);

    context->printProgress.print(8, "Add own signature");

    auto sigAddPtr = flatbuffer_service::addSignature(
        *getRoot(), context->myPublicKey, signature);
    if (!sigAddPtr) {
      logger::error("sumeragi") << "Failed to process transaction.";
      return;  // ToDo: If processTx fails, is it ok to return immediately?
    }
    flatbuffers::unique_ptr_t uptr;
    sigAddPtr.move_value(uptr);
    resetUniqPtr(std::move(uptr));
  }

  context->printProgress.print(9, "if statement");
  if (detail::eventSignatureIsEmpty(*getRoot()) && context->isSumeragi) {
    context->printProgress.print(
        11, "event doesn't have signature and I'm Sumeragi");

    // Determine the order for processing this event
    // event.set_order(getNextOrder());//TODO getNexOrder is always return 0l;
    // logger::info("sumeragi") << "new  order:" << event.order();
  } else if (!detail::eventSignatureIsEmpty(*getRoot())) {
    context->printProgress.print(10, "event has signature");
    explore::sumeragi::printInfo(
        "Signature number is " +
        std::to_string(getRoot()->peerSignatures()->size()));

    context->printProgress.print(11, "if statement");
    // Check if we have at least 2f+1 signatures needed for Byzantine fault
    // tolerance
    // ToDo re write transaction_validator
    if (getRoot()->peerSignatures()->size() >= context->maxFaulty * 2 + 1) {
      explore::sumeragi::printInfo("Signature exists and sig > 2*f + 1");
      explore::sumeragi::printJudge(getRoot()->peerSignatures()->size(),
                                    context->numValidatingPeers,
                                    context->maxFaulty * 2 + 1);
      explore::sumeragi::printAgree();

      context->printProgress.print(16, "commit");

      context->commitedCount++;

      explore::sumeragi::printInfo("commit count:" +
                                   std::to_string(context->commitedCount));

      context->printProgress.print(17, "update event commit");

      {
        auto committedEvent = flatbuffer_service::makeCommit(*getRoot());
        if (!committedEvent) {
          logger::error("sumeragi") << "Failed to process transaction.";
          return;  // ToDo: If processTx fails, is it ok to return immediately?
        }
        flatbuffers::unique_ptr_t uptr;
        committedEvent.move_value(uptr);
        resetUniqPtr(std::move(uptr));
      }

      context->printProgress.print(18, "SendAll");
      connection::iroha::SumeragiImpl::Verify::sendAll(*getRoot());

    } else {

<<<<<<< HEAD
=======
      {
        const auto hash = detail::hash(
          *getRoot()->transactions()->Get(0)->tx_nested_root());  // ToDo: #(tx) = 1
        context->printProgress.print(7, "sign hash using my key-pair");

        const auto signature =
          signature::sign(hash, context->myPublicKey, context->myPrivateKey);
        explore::sumeragi::printInfo("hash:" + hash + " signature:" + signature);

        context->printProgress.print(8, "Add own signature");

        auto sigAddPtr = flatbuffer_service::addSignature(
          *getRoot(), context->myPublicKey, signature);
        if (!sigAddPtr) {
          logger::error("sumeragi") << "Failed to process transaction.";
          return;  // ToDo: If processTx fails, is it ok to return immediately?
        }
        flatbuffers::unique_ptr_t uptr;
        sigAddPtr.move_value(uptr);
        resetUniqPtr(std::move(uptr));
      }

>>>>>>> 106d8c95
      explore::sumeragi::printInfo("Signature exists and sig not enough");
      context->printProgress.print(12, "add peer signature to event");

<<<<<<< HEAD
      explore::sumeragi::printInfo("tail public key is " + context->validatingPeers.at(context->proxyTailNdx)->publicKey);
      context->printProgress.print( 14, "If statements [ Am I tail or not?");

      if (context->validatingPeers.at(context->proxyTailNdx)->publicKey == context->myPublicKey) {

        explore::sumeragi::printInfo("currently signature number:" + std::to_string(getRoot()->peerSignatures()->size()));
        context->printProgress.print( 15, "send to " + context->validatingPeers.at(context->proxyTailNdx)->ip);
=======
      explore::sumeragi::printInfo(
          "tail public key is " +
          context->validatingPeers.at(context->proxyTailNdx)->publicKey);

      context->printProgress.print(13, "If statements [ Am I tail or not?");
      if (context->validatingPeers.at(context->proxyTailNdx)->publicKey ==
          context->myPublicKey) {
        explore::sumeragi::printInfo(
            "currently signature number:" +
            std::to_string(getRoot()->peerSignatures()->size()));
        context->printProgress.print(
            14, "send to " +
                    context->validatingPeers.at(context->proxyTailNdx)->ip);
>>>>>>> 106d8c95

        connection::iroha::SumeragiImpl::Verify::send(
            context->validatingPeers.at(context->proxyTailNdx)->ip,
            *getRoot());  // Think In Process
      } else {
        explore::sumeragi::printInfo(
            "currently signature number:" +
            std::to_string(getRoot()->peerSignatures()->size()));

        context->printProgress.print(14, "send all");
        connection::iroha::SumeragiImpl::Verify::sendAll(*getRoot());
        //
      }

      timer::setAwkTimerForCurrentThread(3000, [&]() { panic(*getRoot()); });
    }
  }
}

/**
 *
 * For example, given:
 * if f := 1, then
 *  _________________    _________________
 * /        A        \  /        B        \
 * |---|  |---|  |---|  |---|  |---|  |---|
 * | 0 |--| 1 |--| 2 |--| 3 |--| 4 |--| 5 |
 * |---|  |---|  |---|  |---|  |---|  |---|,
 *
 * if 2f+1 signature are not received within the timer's limit, then
 * the set of considered validators, A, is expanded by f (e.g., by 1 in the
 * example below):
 *  ________________________    __________
 * /           A            \  /    B     \
 * |---|  |---|  |---|  |---|  |---|  |---|
 * | 0 |--| 1 |--| 2 |--| 3 |--| 4 |--| 5 |
 * |---|  |---|  |---|  |---|  |---|  |---|.
 */
void panic(const ConsensusEvent& event) {
  context->panicCount++;  // TODO: reset this later
  auto broadcastStart =
      2 * context->maxFaulty + 1 + context->maxFaulty * context->panicCount;
  auto broadcastEnd = broadcastStart + context->maxFaulty;

  // Do some bounds checking
  if (broadcastStart > context->numValidatingPeers - 1) {
    broadcastStart = context->numValidatingPeers - 1;
  }

  if (broadcastEnd > context->numValidatingPeers - 1) {
    broadcastEnd = context->numValidatingPeers - 1;
  }

  logger::info("sumeragi") << "broadcastEnd:" << broadcastEnd;
  logger::info("sumeragi") << "broadcastStart:" << broadcastStart;
  // WIP issue hash event
  // connection::sendAll(event->transaction().hash()); //TODO: change this to
  // only broadcast to peer range between broadcastStart and broadcastEnd
}

/**
 * The consensus order is based primarily on the trust scores. If two trust
 * scores are the same, then the order (ascending) of the public keys for the
 * servers are used.
 */
void determineConsensusOrder() {
  // WIP We create getTrustScore() function. till then circle list
  /*
  std::deque<
          std::unique_ptr<peer::Node>
  > tmp_deq;
  for(int i=1;i<context->validatingPeers.size();i++){
      tmp_deq.push_back(std::move(context->validatingPeers[i]));
  }
  tmp_deq.push_back(std::move(context->validatingPeers[0]));
  context->validatingPeers.clear();
  context->validatingPeers = std::move(tmp_deq);

  std::sort(context->validatingPeers.begin(), context->validatingPeers.end(),
        [](const std::unique_ptr<peer::Node> &lhs,
           const std::unique_ptr<peer::Node> &rhs) {
            return lhs->getTrustScore() > rhs->getTrustScore()
                   || (lhs->getTrustScore() == rhs->getTrustScore()
                       && lhs->getPublicKey() < rhs->getPublicKey());
        }
  );
  logger::info("sumeragi")        <<  "determineConsensusOrder sorted!";
  logger::info("sumeragi")        <<  "determineConsensusOrder myPubkey:"     <<
  context->myPublicKey;

  for(const auto& peer : context->validatingPeers) {
      logger::info("sumeragi")    <<  "determineConsensusOrder PublicKey:"    <<
  peer->getPublicKey(); logger::info("sumeragi")    <<  "determineConsensusOrder
  ip:"           <<  peer->getIP();
  }
  */
  // context->isSumeragi = context->validatingPeers.at(0)->getPublicKey() ==
  // context->myPublicKey;
}
}  // namespace sumeragi<|MERGE_RESOLUTION|>--- conflicted
+++ resolved
@@ -33,7 +33,7 @@
 #include <string>
 #include <thread>
 
-#include "service/connection.hpp"
+#include <service/connection.hpp>
 #include "sumeragi.hpp"
 
 /**
@@ -51,356 +51,340 @@
  */
 namespace sumeragi {
 
-using iroha::ConsensusEvent;
-using iroha::Signature;
-using iroha::Transaction;
-
-std::map<std::string, std::string> txCache;
-
-static ThreadPool pool(ThreadPoolOptions{
-    .threads_count =
-        config::IrohaConfigManager::getInstance().getConcurrency(0),
-    .worker_queue_size =
-        config::IrohaConfigManager::getInstance().getPoolWorkerQueueSize(1024),
-});
-
-namespace detail {
-
-std::string hash(const Transaction& tx) {
-  return hash::sha3_256_hex(flatbuffer_service::toString(tx));
-};
-
-bool eventSignatureIsEmpty(const ::iroha::ConsensusEvent& event) {
-  if (event.peerSignatures() != nullptr) {
-    return event.peerSignatures()->size() == 0;
-  } else {
-    return 0;
-  }
-}
-
-}  // namespace detail
-
-struct Context {
-  bool isSumeragi = false;      // am I the leader or am I not?
-  std::uint64_t maxFaulty = 0;  // f
-  std::uint64_t proxyTailNdx = 0;
-  std::int32_t panicCount = 0;
-  std::int64_t commitedCount = 0;
-  std::uint64_t numValidatingPeers = 0;
-  std::string myPublicKey;
-  std::string myPrivateKey;
-  std::string myIp;
-  std::deque<std::unique_ptr<peer::Node>> validatingPeers;
-
-  explore::sumeragi::PrintProgress printProgress;
-
-  Context() { update(); }
-
-  Context(std::vector<std::unique_ptr<peer::Node>>&& peers) {
-    for (auto&& p : peers) {
-      validatingPeers.push_back(std::move(p));
+    using iroha::ConsensusEvent;
+    using iroha::Signature;
+    using iroha::Transaction;
+
+    std::map<std::string, std::string> txCache;
+
+    static ThreadPool pool(ThreadPoolOptions{
+        .threads_count =
+                 config::IrohaConfigManager::getInstance().getConcurrency(0),
+        .worker_queue_size =
+                 config::IrohaConfigManager::getInstance().getPoolWorkerQueueSize(1024),
+    });
+
+    namespace detail {
+
+        std::string hash(const Transaction& tx) {
+            return hash::sha3_256_hex(flatbuffer_service::toString(tx));
+        };
+
+        bool eventSignatureIsEmpty(const ::iroha::ConsensusEvent& event) {
+            if (event.peerSignatures() != nullptr) {
+                return event.peerSignatures()->size() == 0;
+            } else {
+                return 0;
+            }
+        }
+
+    }  // namespace detail
+
+    struct Context {
+        bool isSumeragi = false;      // am I the leader or am I not?
+        std::uint64_t maxFaulty = 0;  // f
+        std::uint64_t proxyTailNdx = 0;
+        std::int32_t panicCount = 0;
+        std::int64_t commitedCount = 0;
+        std::uint64_t numValidatingPeers = 0;
+        std::string myPublicKey;
+        std::string myPrivateKey;
+        std::string myIp;
+        std::deque<std::unique_ptr<peer::Node>> validatingPeers;
+
+        explore::sumeragi::PrintProgress printProgress;
+
+        Context() { update(); }
+
+        Context(std::vector<std::unique_ptr<peer::Node>>&& peers) {
+            for (auto&& p : peers) {
+                validatingPeers.push_back(std::move(p));
+            }
+        }
+
+        void update() {
+            auto peers = config::PeerServiceConfig::getInstance().getGroup();
+            for (const auto& p : peers) {
+                validatingPeers.push_back(std::make_unique<peer::Node>(
+                        p["ip"].get<std::string>(), p["publicKey"].get<std::string>()));
+                logger::info("sumeragi")
+                        << "Add " << p["ip"].get<std::string>() << " to peerList";
+            }
+
+            this->numValidatingPeers = this->validatingPeers.size();
+            // maxFaulty = Default to approx. 1/3 of the network.
+            this->maxFaulty =
+                    config::IrohaConfigManager::getInstance().getMaxFaultyPeers(
+                            this->numValidatingPeers / 3);
+            this->proxyTailNdx = this->maxFaulty * 2 + 1;
+
+            if (this->validatingPeers.empty()) {
+                logger::error("sumeragi") << "could not find any validating peers.";
+                exit(EXIT_FAILURE);
+            }
+            logger::info("sumeragi") << "peerList is not empty";
+
+            if (this->proxyTailNdx >= this->validatingPeers.size()) {
+                this->proxyTailNdx = this->validatingPeers.size() - 1;
+            }
+
+            this->panicCount = 0;
+
+            this->myPublicKey =
+                    config::PeerServiceConfig::getInstance().getMyPublicKey();
+            this->myIp = config::PeerServiceConfig::getInstance().getMyIp();
+            this->myPrivateKey =
+                    config::PeerServiceConfig::getInstance().getMyPrivateKey();
+            this->isSumeragi =
+                    this->validatingPeers.at(0)->publicKey == this->myPublicKey;
+            logger::info("sumeragi") << "update finished";
+
+            this->printProgress.MAX = 100;
+        }
+    };
+
+    std::unique_ptr<Context> context = nullptr;
+
+    void initializeSumeragi() {
+        logger::info("sumeragi") << "Sumeragi setted";
+        logger::info("sumeragi") << "set number of validatingPeer";
+
+        context = std::make_unique<Context>();
+
+        connection::iroha::SumeragiImpl::Torii::receive(
+                [](const std::string& from, flatbuffers::unique_ptr_t&& transaction) {
+                    context->printProgress.print(1, "receive transaction!");
+
+                    auto eventUniqPtr = flatbuffer_service::toConsensusEvent(
+                            *flatbuffers::GetRoot<::iroha::Transaction>(transaction.get()));
+
+                    if (eventUniqPtr) {
+                        context->printProgress.print(2, "make tx consensusEvent");
+                        flatbuffers::unique_ptr_t ptr;
+                        eventUniqPtr.move_value(ptr);
+                        // send processTransaction(event) as a task to processing pool
+                        // this returns std::future<void> object
+                        // (std::future).get() method locks processing until result of
+                        // processTransaction will be available but processTransaction returns
+                        // void, so we don't have to call it and wait
+                        auto&& task = [e = std::move(ptr)]() mutable {
+                            processTransaction(std::move(e));
+                        };
+                        context->printProgress.print(3, "send event to processTransaction");
+                        pool.process(std::move(task));
+                    } else {
+                        logger::error("sumeragi") << eventUniqPtr.error();
+                    }
+                });
+
+        connection::iroha::SumeragiImpl::Verify::receive(
+                [](const std::string& from, flatbuffers::unique_ptr_t&& eventUniqPtr) {
+                    context->printProgress.print(15,
+                                                 "receive transaction form other sumeragi");
+
+                    auto eventPtr =
+                            flatbuffers::GetRoot<::iroha::ConsensusEvent>(eventUniqPtr.get());
+
+                    if (eventPtr->code() == iroha::Code::COMMIT) {
+                        context->printProgress.print(19, "receive commited event");
+                        // ToDo #(tx) = 1
+                        const auto txptr = eventPtr->transactions()->Get(0)->tx_nested_root();
+                        if (txCache.find(detail::hash(*txptr)) == txCache.end()) {
+                            // ToDo executor
+                            txCache[detail::hash(*txptr)] = "commited";
+                        }
+                    } else {
+                        // send processTransaction(event) as a task to processing pool
+                        // this returns std::future<void> object
+                        // (std::future).get() method locks processing until result of
+                        // processTransaction will be available but processTransaction returns
+                        // void, so we don't have to call it and wait
+                        // std::function<void()>&& task =
+                        //    std::bind(processTransaction, std::move(event));
+                        // pool.process(std::move(task));
+
+                        // Copy ConsensusEvent
+                        auto&& task = [e = std::move(eventUniqPtr)]() mutable {
+                            processTransaction(std::move(e));
+                        };
+                        pool.process(std::move(task));
+                    }
+                });
+
+        logger::info("sumeragi") << "initialize numValidatingPeers :"
+                                 << context->numValidatingPeers;
+        logger::info("sumeragi") << "initialize maxFaulty :" << context->maxFaulty;
+        logger::info("sumeragi") << "initialize proxyTailNdx :"
+                                 << context->proxyTailNdx;
+
+        logger::info("sumeragi") << "initialize panicCount :" << context->panicCount;
+        logger::info("sumeragi") << "initialize myPublicKey :"
+                                 << context->myPublicKey;
+
+        // TODO: move the peer service and ordering code to another place
+        // determineConsensusOrder(); // side effect is to modify validatingPeers
+        logger::info("sumeragi") << "initialize is sumeragi :"
+                                 << static_cast<int>(context->isSumeragi);
+        logger::info("sumeragi") << "initialize.....  complete!";
     }
-  }
-
-  void update() {
-    auto peers = config::PeerServiceConfig::getInstance().getGroup();
-    for (const auto& p : peers) {
-      validatingPeers.push_back(std::make_unique<peer::Node>(
-          p["ip"].get<std::string>(), p["publicKey"].get<std::string>()));
-      logger::info("sumeragi")
-          << "Add " << p["ip"].get<std::string>() << " to peerList";
+
+
+    std::uint64_t getNextOrder() {
+        return 0l;
+        // ToDo
+        // return merkle_transaction_repository::getLastLeafOrder() + 1;
     }
 
-    this->numValidatingPeers = this->validatingPeers.size();
-    // maxFaulty = Default to approx. 1/3 of the network.
-    this->maxFaulty =
-        config::IrohaConfigManager::getInstance().getMaxFaultyPeers(
-            this->numValidatingPeers / 3);
-    this->proxyTailNdx = this->maxFaulty * 2 + 1;
-
-    if (this->validatingPeers.empty()) {
-      logger::error("sumeragi") << "could not find any validating peers.";
-      exit(EXIT_FAILURE);
+    void processTransaction(flatbuffers::unique_ptr_t&& eventUniqPtr) {
+        // Do not touch directly
+        flatbuffers::unique_ptr_t storageUniqPtr;
+        ::iroha::ConsensusEvent const* storageRawPtrRef;
+
+        // Helper to set unique_ptr_t
+        auto resetUniqPtr = [&](flatbuffers::unique_ptr_t&& uptr) {
+            storageUniqPtr = std::move(uptr);
+            storageRawPtrRef = flatbuffers::GetRoot<::iroha::ConsensusEvent>(
+                    storageUniqPtr.get());
+        };
+
+        // Convenient accessor
+        const auto getRoot = [&] { return storageRawPtrRef; };
+
+        context->printProgress.print(4, "start processTransaction");
+
+        context->printProgress.print(5, "set input's event unique ptr");
+        resetUniqPtr(std::move(eventUniqPtr));
+
+        context->printProgress.print(6, "generate hash");
+
+        {
+            const auto hash = detail::hash(
+                    *getRoot()->transactions()->Get(0)->tx_nested_root());  // ToDo: #(tx) = 1
+            context->printProgress.print(7, "sign hash using my key-pair");
+
+            const auto signature =
+                    signature::sign(hash, context->myPublicKey, context->myPrivateKey);
+            explore::sumeragi::printInfo("hash:" + hash + " signature:" + signature);
+
+            context->printProgress.print(8, "Add own signature");
+
+            auto sigAddPtr = flatbuffer_service::addSignature(
+                    *getRoot(), context->myPublicKey, signature);
+            if (!sigAddPtr) {
+                logger::error("sumeragi") << "Failed to process transaction.";
+                return;  // ToDo: If processTx fails, is it ok to return immediately?
+            }
+            flatbuffers::unique_ptr_t uptr;
+            sigAddPtr.move_value(uptr);
+            resetUniqPtr(std::move(uptr));
+        }
+
+        context->printProgress.print(9, "if statement");
+        if (detail::eventSignatureIsEmpty(*getRoot()) && context->isSumeragi) {
+            context->printProgress.print(
+                    11, "event doesn't have signature and I'm Sumeragi");
+
+            // Determine the order for processing this event
+            // event.set_order(getNextOrder());//TODO getNexOrder is always return 0l;
+            // logger::info("sumeragi") << "new  order:" << event.order();
+        } else if (!detail::eventSignatureIsEmpty(*getRoot())) {
+            context->printProgress.print(10, "event has signature");
+            explore::sumeragi::printInfo(
+                    "Signature number is " +
+                    std::to_string(getRoot()->peerSignatures()->size()));
+
+            context->printProgress.print(11, "if statement");
+            // Check if we have at least 2f+1 signatures needed for Byzantine fault
+            // tolerance
+            // ToDo re write transaction_validator
+            if (getRoot()->peerSignatures()->size() >= context->maxFaulty * 2 + 1) {
+                explore::sumeragi::printInfo("Signature exists and sig > 2*f + 1");
+                explore::sumeragi::printJudge(getRoot()->peerSignatures()->size(),
+                                              context->numValidatingPeers,
+                                              context->maxFaulty * 2 + 1);
+                explore::sumeragi::printAgree();
+
+                context->printProgress.print(16, "commit");
+
+                context->commitedCount++;
+
+                explore::sumeragi::printInfo("commit count:" +
+                                             std::to_string(context->commitedCount));
+
+                context->printProgress.print(17, "update event commit");
+
+                {
+                    auto committedEvent = flatbuffer_service::makeCommit(*getRoot());
+                    if (!committedEvent) {
+                        logger::error("sumeragi") << "Failed to process transaction.";
+                        return;  // ToDo: If processTx fails, is it ok to return immediately?
+                    }
+                    flatbuffers::unique_ptr_t uptr;
+                    committedEvent.move_value(uptr);
+                    resetUniqPtr(std::move(uptr));
+                }
+
+                context->printProgress.print(18, "SendAll");
+                connection::iroha::SumeragiImpl::Verify::sendAll(*getRoot());
+
+            } else {
+
+                {
+                    const auto hash = detail::hash(
+                            *getRoot()->transactions()->Get(0)->tx_nested_root());  // ToDo: #(tx) = 1
+                    context->printProgress.print(7, "sign hash using my key-pair");
+
+                    const auto signature =
+                            signature::sign(hash, context->myPublicKey, context->myPrivateKey);
+                    explore::sumeragi::printInfo("hash:" + hash + " signature:" + signature);
+
+                    context->printProgress.print(8, "Add own signature");
+
+                    auto sigAddPtr = flatbuffer_service::addSignature(
+                            *getRoot(), context->myPublicKey, signature);
+                    if (!sigAddPtr) {
+                        logger::error("sumeragi") << "Failed to process transaction.";
+                        return;  // ToDo: If processTx fails, is it ok to return immediately?
+                    }
+                    flatbuffers::unique_ptr_t uptr;
+                    sigAddPtr.move_value(uptr);
+                    resetUniqPtr(std::move(uptr));
+                }
+
+                explore::sumeragi::printInfo("Signature exists and sig not enough");
+                context->printProgress.print(12, "add peer signature to event");
+
+                explore::sumeragi::printInfo(
+                        "tail public key is " +
+                        context->validatingPeers.at(context->proxyTailNdx)->publicKey);
+
+                context->printProgress.print(13, "If statements [ Am I tail or not?");
+                if (context->validatingPeers.at(context->proxyTailNdx)->publicKey ==
+                    context->myPublicKey) {
+                    explore::sumeragi::printInfo(
+                            "currently signature number:" +
+                            std::to_string(getRoot()->peerSignatures()->size()));
+                    context->printProgress.print(
+                            14, "send to " +
+                                context->validatingPeers.at(context->proxyTailNdx)->ip);
+
+                    connection::iroha::SumeragiImpl::Verify::send(
+                            context->validatingPeers.at(context->proxyTailNdx)->ip,
+                            *getRoot());  // Think In Process
+                } else {
+                    explore::sumeragi::printInfo(
+                            "currently signature number:" +
+                            std::to_string(getRoot()->peerSignatures()->size()));
+
+                    context->printProgress.print(14, "send all");
+                    connection::iroha::SumeragiImpl::Verify::sendAll(*getRoot());
+                    //
+                }
+
+                timer::setAwkTimerForCurrentThread(3000, [&]() { panic(*getRoot()); });
+            }
+        }
     }
-    logger::info("sumeragi") << "peerList is not empty";
-
-    if (this->proxyTailNdx >= this->validatingPeers.size()) {
-      this->proxyTailNdx = this->validatingPeers.size() - 1;
-    }
-
-    this->panicCount = 0;
-    this->myPublicKey =
-        config::PeerServiceConfig::getInstance().getMyPublicKey();
-<<<<<<< HEAD
-    this->myIp =
-      config::PeerServiceConfig::getInstance().getMyIp();
-=======
-    this->myIp = config::PeerServiceConfig::getInstance().getMyIp();
->>>>>>> 106d8c95
-    this->myPrivateKey =
-        config::PeerServiceConfig::getInstance().getMyPrivateKey();
-    this->isSumeragi =
-        this->validatingPeers.at(0)->publicKey == this->myPublicKey;
-    logger::info("sumeragi") << "update finished";
-    this->printProgress.MAX = 100;
-  }
-};
-
-std::unique_ptr<Context> context = nullptr;
-
-void initializeSumeragi() {
-  logger::info("sumeragi") << "Sumeragi setted";
-  logger::info("sumeragi") << "set number of validatingPeer";
-
-  context = std::make_unique<Context>();
-
-  connection::iroha::SumeragiImpl::Torii::receive(
-      [](const std::string& from, flatbuffers::unique_ptr_t&& transaction) {
-        context->printProgress.print(1, "receive transaction!");
-
-        auto eventUniqPtr = flatbuffer_service::toConsensusEvent(
-            *flatbuffers::GetRoot<::iroha::Transaction>(transaction.get()));
-
-        if (eventUniqPtr) {
-          context->printProgress.print(2, "make tx consensusEvent");
-          flatbuffers::unique_ptr_t ptr;
-          eventUniqPtr.move_value(ptr);
-          // send processTransaction(event) as a task to processing pool
-          // this returns std::future<void> object
-          // (std::future).get() method locks processing until result of
-          // processTransaction will be available but processTransaction returns
-          // void, so we don't have to call it and wait
-          auto&& task = [e = std::move(ptr)]() mutable {
-            processTransaction(std::move(e));
-          };
-          context->printProgress.print(3, "send event to processTransaction");
-          pool.process(std::move(task));
-        } else {
-          logger::error("sumeragi") << eventUniqPtr.error();
-        }
-      });
-
-  connection::iroha::SumeragiImpl::Verify::receive(
-      [](const std::string& from, flatbuffers::unique_ptr_t&& eventUniqPtr) {
-        context->printProgress.print(15,
-                                     "receive transaction form other sumeragi");
-
-        auto eventPtr =
-            flatbuffers::GetRoot<::iroha::ConsensusEvent>(eventUniqPtr.get());
-
-        if (eventPtr->code() == iroha::Code::COMMIT) {
-          context->printProgress.print(19, "receive commited event");
-          // ToDo #(tx) = 1
-          const auto txptr = eventPtr->transactions()->Get(0)->tx_nested_root();
-          if (txCache.find(detail::hash(*txptr)) == txCache.end()) {
-            // ToDo executor
-            txCache[detail::hash(*txptr)] = "commited";
-          }
-        } else {
-          // send processTransaction(event) as a task to processing pool
-          // this returns std::future<void> object
-          // (std::future).get() method locks processing until result of
-          // processTransaction will be available but processTransaction returns
-          // void, so we don't have to call it and wait
-          // std::function<void()>&& task =
-          //    std::bind(processTransaction, std::move(event));
-          // pool.process(std::move(task));
-
-          // Copy ConsensusEvent
-          auto&& task = [e = std::move(eventUniqPtr)]() mutable {
-            processTransaction(std::move(e));
-          };
-          pool.process(std::move(task));
-        }
-      });
-
-  logger::info("sumeragi") << "initialize numValidatingPeers :"
-                           << context->numValidatingPeers;
-  logger::info("sumeragi") << "initialize maxFaulty :" << context->maxFaulty;
-  logger::info("sumeragi") << "initialize proxyTailNdx :"
-                           << context->proxyTailNdx;
-
-  logger::info("sumeragi") << "initialize panicCount :" << context->panicCount;
-  logger::info("sumeragi") << "initialize myPublicKey :"
-                           << context->myPublicKey;
-
-  // TODO: move the peer service and ordering code to another place
-  // determineConsensusOrder(); // side effect is to modify validatingPeers
-  logger::info("sumeragi") << "initialize is sumeragi :"
-                           << static_cast<int>(context->isSumeragi);
-  logger::info("sumeragi") << "initialize.....  complete!";
-}
-
-
-std::uint64_t getNextOrder() {
-  return 0l;
-  // ToDo
-  // return merkle_transaction_repository::getLastLeafOrder() + 1;
-}
-
-void processTransaction(flatbuffers::unique_ptr_t&& eventUniqPtr) {
-  // Do not touch directly
-  flatbuffers::unique_ptr_t storageUniqPtr;
-  ::iroha::ConsensusEvent const* storageRawPtrRef;
-
-  // Helper to set unique_ptr_t
-  auto resetUniqPtr = [&](flatbuffers::unique_ptr_t&& uptr) {
-    storageUniqPtr = std::move(uptr);
-    storageRawPtrRef = flatbuffers::GetRoot<::iroha::ConsensusEvent>(
-        storageUniqPtr.get());
-  };
-
-  // Convenient accessor
-  const auto getRoot = [&] { return storageRawPtrRef; };
-
-  context->printProgress.print(4, "start processTransaction");
-
-  context->printProgress.print(5, "set input's event unique ptr");
-  resetUniqPtr(std::move(eventUniqPtr));
-
-  context->printProgress.print(6, "generate hash");
-
-  {
-    const auto hash = detail::hash(
-      *getRoot()->transactions()->Get(0)->tx_nested_root());  // ToDo: #(tx) = 1
-    context->printProgress.print(7, "sign hash using my key-pair");
-
-    const auto signature =
-      signature::sign(hash, context->myPublicKey, context->myPrivateKey);
-    explore::sumeragi::printInfo("hash:" + hash + " signature:" + signature);
-
-    context->printProgress.print(8, "Add own signature");
-
-    auto sigAddPtr = flatbuffer_service::addSignature(
-        *getRoot(), context->myPublicKey, signature);
-    if (!sigAddPtr) {
-      logger::error("sumeragi") << "Failed to process transaction.";
-      return;  // ToDo: If processTx fails, is it ok to return immediately?
-    }
-    flatbuffers::unique_ptr_t uptr;
-    sigAddPtr.move_value(uptr);
-    resetUniqPtr(std::move(uptr));
-  }
-
-  context->printProgress.print(9, "if statement");
-  if (detail::eventSignatureIsEmpty(*getRoot()) && context->isSumeragi) {
-    context->printProgress.print(
-        11, "event doesn't have signature and I'm Sumeragi");
-
-    // Determine the order for processing this event
-    // event.set_order(getNextOrder());//TODO getNexOrder is always return 0l;
-    // logger::info("sumeragi") << "new  order:" << event.order();
-  } else if (!detail::eventSignatureIsEmpty(*getRoot())) {
-    context->printProgress.print(10, "event has signature");
-    explore::sumeragi::printInfo(
-        "Signature number is " +
-        std::to_string(getRoot()->peerSignatures()->size()));
-
-    context->printProgress.print(11, "if statement");
-    // Check if we have at least 2f+1 signatures needed for Byzantine fault
-    // tolerance
-    // ToDo re write transaction_validator
-    if (getRoot()->peerSignatures()->size() >= context->maxFaulty * 2 + 1) {
-      explore::sumeragi::printInfo("Signature exists and sig > 2*f + 1");
-      explore::sumeragi::printJudge(getRoot()->peerSignatures()->size(),
-                                    context->numValidatingPeers,
-                                    context->maxFaulty * 2 + 1);
-      explore::sumeragi::printAgree();
-
-      context->printProgress.print(16, "commit");
-
-      context->commitedCount++;
-
-      explore::sumeragi::printInfo("commit count:" +
-                                   std::to_string(context->commitedCount));
-
-      context->printProgress.print(17, "update event commit");
-
-      {
-        auto committedEvent = flatbuffer_service::makeCommit(*getRoot());
-        if (!committedEvent) {
-          logger::error("sumeragi") << "Failed to process transaction.";
-          return;  // ToDo: If processTx fails, is it ok to return immediately?
-        }
-        flatbuffers::unique_ptr_t uptr;
-        committedEvent.move_value(uptr);
-        resetUniqPtr(std::move(uptr));
-      }
-
-      context->printProgress.print(18, "SendAll");
-      connection::iroha::SumeragiImpl::Verify::sendAll(*getRoot());
-
-    } else {
-
-<<<<<<< HEAD
-=======
-      {
-        const auto hash = detail::hash(
-          *getRoot()->transactions()->Get(0)->tx_nested_root());  // ToDo: #(tx) = 1
-        context->printProgress.print(7, "sign hash using my key-pair");
-
-        const auto signature =
-          signature::sign(hash, context->myPublicKey, context->myPrivateKey);
-        explore::sumeragi::printInfo("hash:" + hash + " signature:" + signature);
-
-        context->printProgress.print(8, "Add own signature");
-
-        auto sigAddPtr = flatbuffer_service::addSignature(
-          *getRoot(), context->myPublicKey, signature);
-        if (!sigAddPtr) {
-          logger::error("sumeragi") << "Failed to process transaction.";
-          return;  // ToDo: If processTx fails, is it ok to return immediately?
-        }
-        flatbuffers::unique_ptr_t uptr;
-        sigAddPtr.move_value(uptr);
-        resetUniqPtr(std::move(uptr));
-      }
-
->>>>>>> 106d8c95
-      explore::sumeragi::printInfo("Signature exists and sig not enough");
-      context->printProgress.print(12, "add peer signature to event");
-
-<<<<<<< HEAD
-      explore::sumeragi::printInfo("tail public key is " + context->validatingPeers.at(context->proxyTailNdx)->publicKey);
-      context->printProgress.print( 14, "If statements [ Am I tail or not?");
-
-      if (context->validatingPeers.at(context->proxyTailNdx)->publicKey == context->myPublicKey) {
-
-        explore::sumeragi::printInfo("currently signature number:" + std::to_string(getRoot()->peerSignatures()->size()));
-        context->printProgress.print( 15, "send to " + context->validatingPeers.at(context->proxyTailNdx)->ip);
-=======
-      explore::sumeragi::printInfo(
-          "tail public key is " +
-          context->validatingPeers.at(context->proxyTailNdx)->publicKey);
-
-      context->printProgress.print(13, "If statements [ Am I tail or not?");
-      if (context->validatingPeers.at(context->proxyTailNdx)->publicKey ==
-          context->myPublicKey) {
-        explore::sumeragi::printInfo(
-            "currently signature number:" +
-            std::to_string(getRoot()->peerSignatures()->size()));
-        context->printProgress.print(
-            14, "send to " +
-                    context->validatingPeers.at(context->proxyTailNdx)->ip);
->>>>>>> 106d8c95
-
-        connection::iroha::SumeragiImpl::Verify::send(
-            context->validatingPeers.at(context->proxyTailNdx)->ip,
-            *getRoot());  // Think In Process
-      } else {
-        explore::sumeragi::printInfo(
-            "currently signature number:" +
-            std::to_string(getRoot()->peerSignatures()->size()));
-
-        context->printProgress.print(14, "send all");
-        connection::iroha::SumeragiImpl::Verify::sendAll(*getRoot());
-        //
-      }
-
-      timer::setAwkTimerForCurrentThread(3000, [&]() { panic(*getRoot()); });
-    }
-  }
-}
 
 /**
  *
@@ -421,65 +405,65 @@
  * | 0 |--| 1 |--| 2 |--| 3 |--| 4 |--| 5 |
  * |---|  |---|  |---|  |---|  |---|  |---|.
  */
-void panic(const ConsensusEvent& event) {
-  context->panicCount++;  // TODO: reset this later
-  auto broadcastStart =
-      2 * context->maxFaulty + 1 + context->maxFaulty * context->panicCount;
-  auto broadcastEnd = broadcastStart + context->maxFaulty;
-
-  // Do some bounds checking
-  if (broadcastStart > context->numValidatingPeers - 1) {
-    broadcastStart = context->numValidatingPeers - 1;
-  }
-
-  if (broadcastEnd > context->numValidatingPeers - 1) {
-    broadcastEnd = context->numValidatingPeers - 1;
-  }
-
-  logger::info("sumeragi") << "broadcastEnd:" << broadcastEnd;
-  logger::info("sumeragi") << "broadcastStart:" << broadcastStart;
-  // WIP issue hash event
-  // connection::sendAll(event->transaction().hash()); //TODO: change this to
-  // only broadcast to peer range between broadcastStart and broadcastEnd
-}
+    void panic(const ConsensusEvent& event) {
+        context->panicCount++;  // TODO: reset this later
+        auto broadcastStart =
+                2 * context->maxFaulty + 1 + context->maxFaulty * context->panicCount;
+        auto broadcastEnd = broadcastStart + context->maxFaulty;
+
+        // Do some bounds checking
+        if (broadcastStart > context->numValidatingPeers - 1) {
+            broadcastStart = context->numValidatingPeers - 1;
+        }
+
+        if (broadcastEnd > context->numValidatingPeers - 1) {
+            broadcastEnd = context->numValidatingPeers - 1;
+        }
+
+        logger::info("sumeragi") << "broadcastEnd:" << broadcastEnd;
+        logger::info("sumeragi") << "broadcastStart:" << broadcastStart;
+        // WIP issue hash event
+        // connection::sendAll(event->transaction().hash()); //TODO: change this to
+        // only broadcast to peer range between broadcastStart and broadcastEnd
+    }
 
 /**
  * The consensus order is based primarily on the trust scores. If two trust
  * scores are the same, then the order (ascending) of the public keys for the
  * servers are used.
  */
-void determineConsensusOrder() {
-  // WIP We create getTrustScore() function. till then circle list
-  /*
-  std::deque<
-          std::unique_ptr<peer::Node>
-  > tmp_deq;
-  for(int i=1;i<context->validatingPeers.size();i++){
-      tmp_deq.push_back(std::move(context->validatingPeers[i]));
-  }
-  tmp_deq.push_back(std::move(context->validatingPeers[0]));
-  context->validatingPeers.clear();
-  context->validatingPeers = std::move(tmp_deq);
-
-  std::sort(context->validatingPeers.begin(), context->validatingPeers.end(),
-        [](const std::unique_ptr<peer::Node> &lhs,
-           const std::unique_ptr<peer::Node> &rhs) {
-            return lhs->getTrustScore() > rhs->getTrustScore()
-                   || (lhs->getTrustScore() == rhs->getTrustScore()
-                       && lhs->getPublicKey() < rhs->getPublicKey());
-        }
-  );
-  logger::info("sumeragi")        <<  "determineConsensusOrder sorted!";
-  logger::info("sumeragi")        <<  "determineConsensusOrder myPubkey:"     <<
-  context->myPublicKey;
-
-  for(const auto& peer : context->validatingPeers) {
-      logger::info("sumeragi")    <<  "determineConsensusOrder PublicKey:"    <<
-  peer->getPublicKey(); logger::info("sumeragi")    <<  "determineConsensusOrder
-  ip:"           <<  peer->getIP();
-  }
-  */
-  // context->isSumeragi = context->validatingPeers.at(0)->getPublicKey() ==
-  // context->myPublicKey;
-}
+    void determineConsensusOrder() {
+        // WIP We create getTrustScore() function. till then circle list
+        /*
+        std::deque<
+                std::unique_ptr<peer::Node>
+        > tmp_deq;
+        for(int i=1;i<context->validatingPeers.size();i++){
+            tmp_deq.push_back(std::move(context->validatingPeers[i]));
+        }
+        tmp_deq.push_back(std::move(context->validatingPeers[0]));
+        context->validatingPeers.clear();
+        context->validatingPeers = std::move(tmp_deq);
+
+        std::sort(context->validatingPeers.begin(), context->validatingPeers.end(),
+              [](const std::unique_ptr<peer::Node> &lhs,
+                 const std::unique_ptr<peer::Node> &rhs) {
+                  return lhs->getTrustScore() > rhs->getTrustScore()
+                         || (lhs->getTrustScore() == rhs->getTrustScore()
+                             && lhs->getPublicKey() < rhs->getPublicKey());
+              }
+        );
+        logger::info("sumeragi")        <<  "determineConsensusOrder sorted!";
+        logger::info("sumeragi")        <<  "determineConsensusOrder myPubkey:"     <<
+        context->myPublicKey;
+
+        for(const auto& peer : context->validatingPeers) {
+            logger::info("sumeragi")    <<  "determineConsensusOrder PublicKey:"    <<
+        peer->getPublicKey(); logger::info("sumeragi")    <<  "determineConsensusOrder
+        ip:"           <<  peer->getIP();
+        }
+        */
+        // context->isSumeragi = context->validatingPeers.at(0)->getPublicKey() ==
+        // context->myPublicKey;
+    }
 }  // namespace sumeragi