/*
Copyright Soramitsu Co., Ltd. 2016 All Rights Reserved.
http://soramitsu.co.jp

        Licensed under the Apache License, Version 2.0 (the "License");
you may not use this file except in compliance with the License.
You may obtain a copy of the License at

        http://www.apache.org/licenses/LICENSE-2.0

Unless required by applicable law or agreed to in writing, software
distributed under the License is distributed on an "AS IS" BASIS,
WITHOUT WARRANTIES OR CONDITIONS OF ANY KIND, either express or implied.
See the License for the specific language governing permissions and
        limitations under the License.
*/

#include "transaction_repository.hpp"

namespace repository{

<<<<<<< HEAD
    namespace transaction {

        // ====================================
        // ||  This code is temporary ...    ||
        // ====================================
        // ||                                ||
        const auto s  = "840a7c5cb1078cb8778101a08d07c4b7f926c6d28c92259903eb2a5b8e96906a";
        const auto s2 = "659f22d9233e63527b311328da03336b14b6cf416cca52741fba9752553d0fa2";
        const auto s3 = "5c9887c793b7595885e004c43e19df429f619fb5d878a3334636e07e72a7adc2";
        const auto s4 = "e0e0dfd050ccbc1676681808117e0f5980028889ce328bd1c6b29424565c0913";

        std::vector<std::string> split(const std::string& str, const std::string& delim) {
            std::vector<std::string> result;
            if(str == ""){
                return result;
            }
            std::string::size_type pos = 0;
            while(pos != std::string::npos) {
                auto p = str.find(delim, pos);
                if(p == std::string::npos){
                    result.push_back(str.substr(pos));
                    break;
                }else{
                    result.push_back(str.substr(pos, p - pos));
                }
                pos = p + delim.size();
            }
            return result;
        }

        std::string t2s(Event::Transaction tx){
            std::string tsigs = "";
            for(const Event::TxSignatures& ts: tx.txsignatures()){
                tsigs += ts.publickey() + s3 + ts.signature() + s2;
            }
            std::string transaction = tx.type() + s2 + tx.receivepubkey() + s + tx.hash() + s + tsigs + s + std::to_string(tx.timestamp()) + s + tx.senderpubkey() + s;

            if(tx.has_account()){
                std::string assets = "";
                for(const Event::Asset& as: tx.account().assets()){
//                    assets += as.name() + s4 + std::to_string(as.value()) + s3;
                }
                auto account = tx.account().publickey() + s2 + tx.account().name() + s2 + assets;
                return transaction + "ACCOUNT" + s + account;
            }else if(tx.has_asset()){
                auto asset = tx.asset().domain() + s2 + tx.asset().name() + s2;// +\
//                 std::to_string(tx.asset().value()) + s2 + std::to_string(tx.asset().precision());
                return transaction + "ASSET"    + s + asset;
            }else if(tx.has_domain()){
                auto domain = tx.domain().ownerpublickey() + s2 + tx.domain().name();
                return transaction + "DOMAIN"   + s + domain;
            }else {
                throw std::logic_error("Not implemented other than account/asset/domain");
            }
        }

        Event::Transaction s2t(std::string message){
            auto main = split(message, s);
            Event::Transaction tx;
            if(main.size() < 7){ return tx; }

            auto transfer_resv = split(main[0],s2);
            if(transfer_resv.size() == 2){
                tx.set_receivepubkey(transfer_resv[1]);
            }
            tx.set_type(transfer_resv[0]);
            tx.set_hash(main[1]);

            for(auto&& sig: split( main[2], s2)){
                auto pub_sig = split( sig, s3);
                if(pub_sig.size() != 2){
                    break;
                }
                Event::TxSignatures tsig;
                tsig.set_publickey(pub_sig[0]);
                tsig.set_signature(pub_sig[1]);
                tx.add_txsignatures()->CopyFrom(tsig);
            }
            tx.set_timestamp(std::atoi(main[3].c_str()));
            tx.set_senderpubkey(main[4]);
            if(main[5] == "ACCOUNT"){
                auto account = split(main[6], s2);
                tx.mutable_account()->set_publickey(account[0]);
                tx.mutable_account()->set_name(account[1]);
                for(auto&& as: split(account[2], s3)){
                    auto asset = split(as,s4);
                    if(asset.size() != 2){
                        break;
                    }
                    Event::Asset easset;
                    easset.set_name(asset[0]);
//                    easset.set_value(std::atoi(asset[1].c_str()));
                    tx.mutable_account()->add_assets()->CopyFrom(easset);
                }
            }else if(main[5] == "ASSET"){
                auto asset = split(main[6], s2);
                if(asset.size() != 4){ return tx; }
                tx.mutable_asset()->set_domain(asset[0]);
                tx.mutable_asset()->set_name(asset[1]);
//                tx.mutable_asset()->set_value(std::atoi(asset[2].c_str()));
            }else if(main[5] == "DOMAIN"){
                auto domain = split(main[6], s2);
                if(domain.size() != 2){ return tx; }
                tx.mutable_domain()->set_ownerpublickey(domain[0]);
                tx.mutable_domain()->set_name(domain[1]);
            }
            return tx;
        }

        // ====================================
        // ====================================
=======
    using Api::ConsensusEvent;
    using Api::Transaction;
>>>>>>> e6e908e4

    namespace transaction {

<<<<<<< HEAD

        void add(const std::string &key,const Event::ConsensusEvent& tx){
            world_state_repository::add("transaction_" + key, t2s(tx.transaction()));
=======
        void add(const std::string &key,const ConsensusEvent& tx){
            world_state_repository::add("transaction_" + key, tx.transaction().SerializeAsString());
>>>>>>> e6e908e4
        }

        std::vector<Transaction> findAll() {
            auto data = world_state_repository::findByPrefix("transaction_");
<<<<<<< HEAD
            std::vector<Event::Transaction> res;
            for(auto& s: data){
                auto tx = s2t(s);
                res.push_back(s2t(s));
=======
            std::vector<Transaction> res;
            for (auto &s: data) {
                Transaction tx;
                tx.ParseFromString(s);
                res.push_back(tx);
>>>>>>> e6e908e4
            }
            return res;
        }

        Transaction find(std::string key){
            std::string txKey = "transaction_" + key;
            Transaction tx;
            tx.ParseFromString(world_state_repository::find(txKey));
            return tx;
        }


        std::vector<Transaction> findByAssetName(std::string name){
            std::string txKey = "transaction_" + name + "_";
            auto data = world_state_repository::findByPrefix(txKey);
            std::vector<Transaction> res;
            for(auto& s: data){
                Transaction tx;
                tx.ParseFromString(s);
                res.push_back(tx);
            }
            return res;
        }

    };
};<|MERGE_RESOLUTION|>--- conflicted
+++ resolved
@@ -19,149 +19,22 @@
 
 namespace repository{
 
-<<<<<<< HEAD
-    namespace transaction {
-
-        // ====================================
-        // ||  This code is temporary ...    ||
-        // ====================================
-        // ||                                ||
-        const auto s  = "840a7c5cb1078cb8778101a08d07c4b7f926c6d28c92259903eb2a5b8e96906a";
-        const auto s2 = "659f22d9233e63527b311328da03336b14b6cf416cca52741fba9752553d0fa2";
-        const auto s3 = "5c9887c793b7595885e004c43e19df429f619fb5d878a3334636e07e72a7adc2";
-        const auto s4 = "e0e0dfd050ccbc1676681808117e0f5980028889ce328bd1c6b29424565c0913";
-
-        std::vector<std::string> split(const std::string& str, const std::string& delim) {
-            std::vector<std::string> result;
-            if(str == ""){
-                return result;
-            }
-            std::string::size_type pos = 0;
-            while(pos != std::string::npos) {
-                auto p = str.find(delim, pos);
-                if(p == std::string::npos){
-                    result.push_back(str.substr(pos));
-                    break;
-                }else{
-                    result.push_back(str.substr(pos, p - pos));
-                }
-                pos = p + delim.size();
-            }
-            return result;
-        }
-
-        std::string t2s(Event::Transaction tx){
-            std::string tsigs = "";
-            for(const Event::TxSignatures& ts: tx.txsignatures()){
-                tsigs += ts.publickey() + s3 + ts.signature() + s2;
-            }
-            std::string transaction = tx.type() + s2 + tx.receivepubkey() + s + tx.hash() + s + tsigs + s + std::to_string(tx.timestamp()) + s + tx.senderpubkey() + s;
-
-            if(tx.has_account()){
-                std::string assets = "";
-                for(const Event::Asset& as: tx.account().assets()){
-//                    assets += as.name() + s4 + std::to_string(as.value()) + s3;
-                }
-                auto account = tx.account().publickey() + s2 + tx.account().name() + s2 + assets;
-                return transaction + "ACCOUNT" + s + account;
-            }else if(tx.has_asset()){
-                auto asset = tx.asset().domain() + s2 + tx.asset().name() + s2;// +\
-//                 std::to_string(tx.asset().value()) + s2 + std::to_string(tx.asset().precision());
-                return transaction + "ASSET"    + s + asset;
-            }else if(tx.has_domain()){
-                auto domain = tx.domain().ownerpublickey() + s2 + tx.domain().name();
-                return transaction + "DOMAIN"   + s + domain;
-            }else {
-                throw std::logic_error("Not implemented other than account/asset/domain");
-            }
-        }
-
-        Event::Transaction s2t(std::string message){
-            auto main = split(message, s);
-            Event::Transaction tx;
-            if(main.size() < 7){ return tx; }
-
-            auto transfer_resv = split(main[0],s2);
-            if(transfer_resv.size() == 2){
-                tx.set_receivepubkey(transfer_resv[1]);
-            }
-            tx.set_type(transfer_resv[0]);
-            tx.set_hash(main[1]);
-
-            for(auto&& sig: split( main[2], s2)){
-                auto pub_sig = split( sig, s3);
-                if(pub_sig.size() != 2){
-                    break;
-                }
-                Event::TxSignatures tsig;
-                tsig.set_publickey(pub_sig[0]);
-                tsig.set_signature(pub_sig[1]);
-                tx.add_txsignatures()->CopyFrom(tsig);
-            }
-            tx.set_timestamp(std::atoi(main[3].c_str()));
-            tx.set_senderpubkey(main[4]);
-            if(main[5] == "ACCOUNT"){
-                auto account = split(main[6], s2);
-                tx.mutable_account()->set_publickey(account[0]);
-                tx.mutable_account()->set_name(account[1]);
-                for(auto&& as: split(account[2], s3)){
-                    auto asset = split(as,s4);
-                    if(asset.size() != 2){
-                        break;
-                    }
-                    Event::Asset easset;
-                    easset.set_name(asset[0]);
-//                    easset.set_value(std::atoi(asset[1].c_str()));
-                    tx.mutable_account()->add_assets()->CopyFrom(easset);
-                }
-            }else if(main[5] == "ASSET"){
-                auto asset = split(main[6], s2);
-                if(asset.size() != 4){ return tx; }
-                tx.mutable_asset()->set_domain(asset[0]);
-                tx.mutable_asset()->set_name(asset[1]);
-//                tx.mutable_asset()->set_value(std::atoi(asset[2].c_str()));
-            }else if(main[5] == "DOMAIN"){
-                auto domain = split(main[6], s2);
-                if(domain.size() != 2){ return tx; }
-                tx.mutable_domain()->set_ownerpublickey(domain[0]);
-                tx.mutable_domain()->set_name(domain[1]);
-            }
-            return tx;
-        }
-
-        // ====================================
-        // ====================================
-=======
     using Api::ConsensusEvent;
     using Api::Transaction;
->>>>>>> e6e908e4
 
     namespace transaction {
 
-<<<<<<< HEAD
-
-        void add(const std::string &key,const Event::ConsensusEvent& tx){
-            world_state_repository::add("transaction_" + key, t2s(tx.transaction()));
-=======
         void add(const std::string &key,const ConsensusEvent& tx){
             world_state_repository::add("transaction_" + key, tx.transaction().SerializeAsString());
->>>>>>> e6e908e4
         }
 
         std::vector<Transaction> findAll() {
             auto data = world_state_repository::findByPrefix("transaction_");
-<<<<<<< HEAD
-            std::vector<Event::Transaction> res;
-            for(auto& s: data){
-                auto tx = s2t(s);
-                res.push_back(s2t(s));
-=======
             std::vector<Transaction> res;
             for (auto &s: data) {
                 Transaction tx;
                 tx.ParseFromString(s);
                 res.push_back(tx);
->>>>>>> e6e908e4
             }
             return res;
         }
