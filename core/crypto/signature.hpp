--- conflicted
+++ resolved
@@ -1,82 +1,12 @@
-#ifndef CORE_CRYPTO_SIGNATURE_HPP_
-#define CORE_CRYPTO_SIGNATURE_HPP_
+#ifndef CORE_CRYPTO_BASE64_HPP_
+#define CORE_CRYPTO_BASE64_HPP_
 
 #include <string>
 #include <memory>
-#include <tuple>
 
-#include <ed25519.h>
+namespace Base64 {
+  std::string encode(const unsigned char*);
+  const unsigned char* decode(std::string);
+};
 
-#include "../domain/Entity.hpp"
-
-<<<<<<< HEAD
-namespace Signature {
-
-  //=== Deprecated use for debug. ===
-  bool verify(
-    std::string signature,
-    std::string message,
-    std::string publicKeyName);
-
-  std::string sign(
-    std::string message,
-    std::string privateKeyName,
-    std::string publicKeyName);
-
-  bool generateKeyPairAndSave(
-    std::string filenamePrefix,
-    std::string keyPath);
-  //===
-=======
-namespace signature{
-  
-  class KeyPair{
-   public:
-    unsigned char* publicKey;
-    unsigned char* privateKey;
-    KeyPair(
-      unsigned char* pub,
-      unsigned char* pri
-    ):
-      publicKey(pub),
-      privateKey(pri)
-    {}
-  };
->>>>>>> 30b13336
-
-  template<typename T>
-  bool signatureIsValid (
-    std::string signature,
-    std::string message,
-    T dummy
-  ) {
-    // ToDo throw illegal type exception
-  }
-  template<typename T>
-  std::string sign(std::string message, T dummy) {
-    // ToDo throw illegal type exception
-  }
-
-  template<>
-  bool verify<std::shared_ptr<Entity>>(
-    const std::string signature,
-    const std::string message,
-    const std::shared_ptr<Entity> entity) {
-    // ToDo
-  }
-  template<>
-  std::string sign<std::shared_ptr<Entity>>(
-    const std::string message,
-    const std::shared_ptr<Entity> entity) {
-    // ToDo
-  }
-
-  KeyPair generateKeyPair() {
-    unsigned char publicKey[32], privateKey[64], seed[32];
-    ed25519_create_seed(seed);
-    ed25519_create_keypair(publicKey, privateKey, seed);
-    return KeyPair( publicKey, privateKey);
-  }
-};  // namespace Signature
-
-#endif  // CORE_CRYPTO_SIGNATURE_HPP_+#endif  // CORE_CRYPTO_BASE64_HPP_