
#include <ed25519.h>


#include <iostream>
#include <fstream>
#include <memory>
#include <string>
#include <cstring>
#include <algorithm>

#include "../domain/entity.hpp"
#include "signature.hpp"

#include "base64.hpp"
#include "hash.hpp"

namespace signature{

  // === File Operation ===
  std::string loadKeyFile(std::string keyName) {
    std::ifstream ifs(keyName);
    if (ifs.fail()) {
      // ToDo Exception
    }
    return std::string(
      (std::istreambuf_iterator<char>(ifs) ),
      std::istreambuf_iterator<char>() );
  }
<<<<<<< HEAD
  
  bool generateKeyPair(std::string filenamePrefix,std::string keyPath){
=======
  bool generateKeyPair(std::string filenamePrefix, std::string keyPath) {
>>>>>>> cdb14d93
    std::ofstream publicOfs(keyPath +"/"+ filenamePrefix + "_public.pem");
    std::ofstream privateOfs(keyPath +"/"+ filenamePrefix + "_private.pem");

    unsigned char publicKey[32], privateKey[64], seed[32];

    ed25519_create_seed(seed);
    ed25519_create_keypair(publicKey, privateKey, seed);

    publicOfs << base64::encode(publicKey);
    privateOfs << base64::encode(privateKey);

    return true;
  }
<<<<<<< HEAD

  std::string sign(std::string message, std::string privateKeyName,std::string publicKeyName){
=======
  std::string sign(
    std::string message,
    std::string privateKeyName,
    std::string publicKeyName) {
>>>>>>> cdb14d93
    auto privateKey = loadKeyFile(privateKeyName);
    auto publicKey  = loadKeyFile(publicKeyName);
    unsigned char signature[64];

    ed25519_sign(
      signature,
      reinterpret_cast<const unsigned char*>(message.c_str()),
      message.size(),
      reinterpret_cast<const unsigned char*>(base64::decode(publicKey)),
      reinterpret_cast<const unsigned char*>(base64::decode(privateKey)));
    return base64::encode(signature);
  }

<<<<<<< HEAD
  bool verify(std::string signature,std::string message, std::string publicKeyName){
=======
  bool verify(
    std::string signature,
    std::string message,
    std::string publicKeyName) {
>>>>>>> cdb14d93
      auto publicKey  = loadKeyFile(publicKeyName);
      return ed25519_verify(
        reinterpret_cast<const unsigned char*>(base64::decode(signature)),
        reinterpret_cast<const unsigned char*>(message.c_str()),
        message.size(),
        reinterpret_cast<const unsigned char*>(base64::decode(publicKey)));
  }

};  // namespace signature<|MERGE_RESOLUTION|>--- conflicted
+++ resolved
@@ -27,12 +27,8 @@
       (std::istreambuf_iterator<char>(ifs) ),
       std::istreambuf_iterator<char>() );
   }
-<<<<<<< HEAD
-  
-  bool generateKeyPair(std::string filenamePrefix,std::string keyPath){
-=======
+
   bool generateKeyPair(std::string filenamePrefix, std::string keyPath) {
->>>>>>> cdb14d93
     std::ofstream publicOfs(keyPath +"/"+ filenamePrefix + "_public.pem");
     std::ofstream privateOfs(keyPath +"/"+ filenamePrefix + "_private.pem");
 
@@ -46,15 +42,11 @@
 
     return true;
   }
-<<<<<<< HEAD
 
-  std::string sign(std::string message, std::string privateKeyName,std::string publicKeyName){
-=======
   std::string sign(
     std::string message,
     std::string privateKeyName,
     std::string publicKeyName) {
->>>>>>> cdb14d93
     auto privateKey = loadKeyFile(privateKeyName);
     auto publicKey  = loadKeyFile(publicKeyName);
     unsigned char signature[64];
@@ -68,14 +60,10 @@
     return base64::encode(signature);
   }
 
-<<<<<<< HEAD
-  bool verify(std::string signature,std::string message, std::string publicKeyName){
-=======
   bool verify(
     std::string signature,
     std::string message,
     std::string publicKeyName) {
->>>>>>> cdb14d93
       auto publicKey  = loadKeyFile(publicKeyName);
       return ed25519_verify(
         reinterpret_cast<const unsigned char*>(base64::decode(signature)),
