--- conflicted
+++ resolved
@@ -72,18 +72,7 @@
   }
 
   // ToDo rewrite operator() overload.
-<<<<<<< HEAD
-  void invoke(const std::string& from,
-         const ::iroha::Transaction* argv) {
-    (*receiver_)(from, argv);
-  }
-
-  // ToDo rewrite operator() overload.
-  void invoke(const std::string& from,
-          ::iroha::ConsensusEvent* argv) {
-=======
   void invoke(const std::string& from, flatbuffers::unique_ptr_t&& argv) {
->>>>>>> 8ec822e9
     (*receiver_)(from, std::move(argv));
   }
 
@@ -364,11 +353,7 @@
 
     const std::string from = "from";
     iroha::SumeragiImpl::Verify::receiver.invoke(
-<<<<<<< HEAD
-        from, const_cast<::iroha::ConsensusEvent*>(event));
-=======
         from, fbbConsensusEvent.ReleaseBufferPointer());
->>>>>>> 8ec822e9
     return Status::OK;
   }
 
@@ -381,18 +366,7 @@
         fbbResponse, "OK!!", ::iroha::Code_COMMIT, 0);
     fbbResponse.Finish(responseOffset);
 
-<<<<<<< HEAD
-    // Since we keep reusing the same FlatBufferBuilder, the memory it owns
-    // remains valid until the next call (this BufferRef doesn't own the
-    // memory it points to).
-    iroha::SumeragiImpl::Torii::receiver.invoke(
-        "from",
-            // FIX: 呼び出し元のバッファを即座に破棄するのなら安全なはず
-        transactionRef->GetRoot()
-    );
-=======
     logger::debug("SumeragiConnectionServiceImpl::Torii") << "RPC works";
->>>>>>> 8ec822e9
 
     /*
       // This code leaks.
