--- conflicted
+++ resolved
@@ -29,56 +29,32 @@
 
 std::string IrohaConfigManager::getDatabasePath(
     const std::string& defaultValue) {
-<<<<<<< HEAD
-  return this->getParam<std::string>("database_path", defaultValue);
-=======
   return this->getParam<std::string>({"database_path"}, defaultValue);
->>>>>>> 2d796760
 }
 
 std::string IrohaConfigManager::getJavaClassPath(
     const std::string& defaultValue) {
-<<<<<<< HEAD
-  return this->getParam<std::string>("java_class_path", defaultValue);
-=======
   return this->getParam<std::string>({"java_class_path"}, defaultValue);
->>>>>>> 2d796760
 }
 
 std::string IrohaConfigManager::getJavaClassPathLocal(
     const std::string& defaultValue) {
-<<<<<<< HEAD
-  return this->getParam<std::string>("java_class_path_local", defaultValue);
-=======
   return this->getParam<std::string>({"java_class_path_local"}, defaultValue);
->>>>>>> 2d796760
 }
 
 std::string IrohaConfigManager::getJavaLibraryPath(
     const std::string& defaultValue) {
-<<<<<<< HEAD
-  return this->getParam<std::string>("java_library_path", defaultValue);
-=======
   return this->getParam<std::string>({"java_library_path"}, defaultValue);
->>>>>>> 2d796760
 }
 
 std::string IrohaConfigManager::getJavaLibraryPathLocal(
     const std::string& defaultValue) {
-<<<<<<< HEAD
-  return this->getParam<std::string>("java_library_path_local", defaultValue);
-=======
   return this->getParam<std::string>({"java_library_path_local"}, defaultValue);
->>>>>>> 2d796760
 }
 
 std::string IrohaConfigManager::getJavaPolicyPath(
     const std::string& defaultValue) {
-<<<<<<< HEAD
-  return this->getParam<std::string>("java_policy_path", defaultValue);
-=======
   return this->getParam<std::string>({"java_policy_path"}, defaultValue);
->>>>>>> 2d796760
 }
 
 size_t IrohaConfigManager::getConcurrency(size_t defaultValue) {
@@ -94,17 +70,6 @@
 }
 
 uint16_t IrohaConfigManager::getGrpcPortNumber(uint16_t defaultValue) {
-<<<<<<< HEAD
-  return this->getParam<uint16_t>("grpc_port", defaultValue);
-}
-
-uint16_t IrohaConfigManager::getHttpPortNumber(uint16_t defaultValue) {
-  return this->getParam<uint16_t>("http_port", defaultValue);
-}
-
-bool IrohaConfigManager::getActiveStart(bool defaultValue = false) {
-  return this->getParam<bool>("active_start", defaultValue);
-=======
   return this->getParam<uint16_t>({"grpc_port"}, defaultValue);
 }
 
@@ -120,5 +85,4 @@
     const std::vector<std::string>& defaultValue) {
   return this->getParam<std::vector<std::string>>({"trusted_hosts"},
                                                   defaultValue);
->>>>>>> 2d796760
 }