--- conflicted
+++ resolved
@@ -67,23 +67,15 @@
     }
 
     bool MutableStorageStub::apply(
-<<<<<<< HEAD
-        dao::Block block,
-        std::function<bool(dao::Block &, CommandExecutor &, WsvQuery &)>
-=======
         const dao::Block &block,
         std::function<bool(const dao::Block &, CommandExecutor &, WsvQuery &)>
->>>>>>> 9ca55823
             function) {
       return function(block, executor_, ametsuchi_);
     }
 
     MutableStorageStub::MutableStorageStub(AmetsuchiStub &ametsuchi)
         : ametsuchi_(ametsuchi), executor_(*this) {}
-<<<<<<< HEAD
-=======
 
->>>>>>> 9ca55823
     rxcpp::observable<dao::Block> MutableStorageStub::get_blocks_in_range(
         uint32_t from, uint32_t to) {
       return ametsuchi_.get_blocks_in_range(from, to);
