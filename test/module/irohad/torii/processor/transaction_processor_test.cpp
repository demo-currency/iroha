--- conflicted
+++ resolved
@@ -15,12 +15,12 @@
  * limitations under the License.
  */
 
+#include <gtest/gtest.h>
 #include <gmock/gmock.h>
-#include <gtest/gtest.h>
 
-#include <torii/processor/transaction_processor_impl.hpp>
-#include <model/tx_responses/stateless_response.hpp>
-#include <network/ordering_gate.hpp>
+#include "torii/processor/transaction_processor_impl.hpp"
+#include "model/tx_responses/stateless_response.hpp"
+#include "network/ordering_gate.hpp"
 
 using namespace iroha;
 using ::testing::Return;
@@ -44,13 +44,9 @@
   MOCK_METHOD1(propagate_transaction, void(model::Transaction transaction));
 
   MOCK_METHOD0(on_proposal, rxcpp::observable<model::Proposal>());
-<<<<<<< HEAD
-  MOCK_METHOD0(on_commit, rxcpp::observable<rxcpp::observable<model::Block>>());
-=======
 
   MOCK_METHOD0(on_commit,
                rxcpp::observable < rxcpp::observable < model::Block >> ());
->>>>>>> 6af4abea
 };
 
 /**
@@ -58,14 +54,9 @@
  */
 class OsMock : public network::OrderingGate {
  public:
-<<<<<<< HEAD
-  MOCK_METHOD1(propagate_transaction,
-               void(const model::Transaction &transaction));
-=======
   MOCK_METHOD1(propagate_transaction, void(
       const model::Transaction &transaction));
 
->>>>>>> 6af4abea
   MOCK_METHOD0(on_proposal, rxcpp::observable<model::Proposal>());
 };
 
@@ -74,6 +65,7 @@
  */
 TEST(TransactionProcessorTest,
      TransactionProcessorWhereInvokeValidTransaction) {
+
   PcsMock pcs;
   EXPECT_CALL(pcs, propagate_transaction(_)).Times(1);
 
@@ -96,6 +88,7 @@
  */
 TEST(TransactionProcessorTest,
      TransactionProcessorWhereInvokeInvalidTransaction) {
+
   PcsMock pcs;
   EXPECT_CALL(pcs, propagate_transaction(_)).Times(0);
 
