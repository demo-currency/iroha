set(CMAKE_BUILD_TYPE Debug)

SET(EXECUTABLE_OUTPUT_PATH ${PROJECT_BINARY_DIR}/test_bin)
set(JSON_PATH "${PROJECT_SOURCE_DIR}/core/vendor/json")

include_directories(
<<<<<<< HEAD
    ${JSON_PATH}/src
=======
>>>>>>> 38528882
    ${PROJECT_SOURCE_DIR}/core
)

add_executable(config_test
    config_test.cpp
)
<<<<<<< HEAD
=======

>>>>>>> 38528882
target_link_libraries(config_test
   gtest
   json   
)

add_test(
    NAME config_test
    COMMAND $<TARGET_FILE:config_test>
)


add_executable(http_client_test
    http_client_test.cpp
)
target_link_libraries(http_client_test
    http_client
    gtest
    logger
)
add_test(
    NAME http_client_test
    COMMAND $<TARGET_FILE:config_test>
)<|MERGE_RESOLUTION|>--- conflicted
+++ resolved
@@ -4,20 +4,13 @@
 set(JSON_PATH "${PROJECT_SOURCE_DIR}/core/vendor/json")
 
 include_directories(
-<<<<<<< HEAD
-    ${JSON_PATH}/src
-=======
->>>>>>> 38528882
     ${PROJECT_SOURCE_DIR}/core
 )
 
 add_executable(config_test
     config_test.cpp
 )
-<<<<<<< HEAD
-=======
 
->>>>>>> 38528882
 target_link_libraries(config_test
    gtest
    json   
